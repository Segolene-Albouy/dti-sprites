--- conflicted
+++ resolved
@@ -215,13 +215,10 @@
         self.freeze_frg = freeze_frg
         self.freeze_bkg = freeze_bkg
         
-<<<<<<< HEAD
         softmax_f = kwargs.get("softmax", "softmax")
         self.tau = kwargs.get("tau",1)
         self.softmax_f = softmax if softmax_f == "softmax" else F.gumbel_softmax 
         
-=======
->>>>>>> d973e593
         # Sprite transformers
         L = n_objects
         self.n_objects = n_objects
@@ -751,7 +748,6 @@
             if self.add_empty_sprite and self.are_sprite_frozen:
                 logits = logits[:, :, :-1] # B, L, K-1
                 if self.training:
-<<<<<<< HEAD
                     class_prob = self.softmax_f(logits, self.tau, dim=-1).permute(1, 2, 0) # LKB
                 else:
                     class_prob = softmax(logits, self.tau, dim=-1).permute(1, 2, 0) # LKB
@@ -761,17 +757,6 @@
                     class_prob = self.softmax_f(logits, self.tau, dim=-1).permute(1, 2, 0) # LKB
                 else:
                     class_prob = softmax(logits, self.tau, dim=-1).permute(1, 2, 0) # LKB
-=======
-                    class_prob = self.softmax_f(logits, dim=-1).permute(1, 2, 0) # LKB
-                else:
-                    class_prob = F.softmax(logits, dim=-1).permute(1, 2, 0) # LKB
-                class_prob = torch.cat([class_prob, torch.zeros(L, 1, B, device=class_prob.device)], dim=1)
-            else:
-                if self.training:
-                    class_prob = self.softmax_f(logits, dim=-1).permute(1, 2, 0) # LKB
-                else:
-                    class_prob = F.softmax(logits, dim=-1).permute(1, 2, 0) # LKB
->>>>>>> d973e593
         else:
             if self.estimate_minimum:
                 class_prob = self.greedy_algo_selection(
