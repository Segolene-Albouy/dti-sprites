from copy import deepcopy
from itertools import chain
import math

import torch
from torch.optim import Adam, RMSprop
import torch.nn as nn
from torch.utils.data.dataloader import DataLoader
import torchvision

from .transformer import (
    PrototypeTransformationNetwork as Transformer,
    N_HIDDEN_UNITS,
    N_LAYERS,
)
from .tools import (
    copy_with_noise,
    generate_data,
    create_gaussian_weights,
    get_clamp_func,
    create_mlp,
    get_bbox_from_mask,
)
from ..utils.logger import print_warning
from .u_net import UNet

import lovely_tensors as lt
lt.monkey_patch()

NOISE_SCALE = 0.0001
EMPTY_CLUSTER_THRESHOLD = 0.2
LATENT_SIZE = 128


def _old_init_linear(
    hidden, out, init, n_channels=3, std=5, freeze_frg=False, dataset=None
):
    if init == "random":
        return nn.Linear(hidden, out)
    elif init == "constant":
        linear = nn.Linear(hidden, out)
        h = int(math.sqrt(out / n_channels))
        nn.init.constant_(linear.weight, 1e-10)
        sample = torch.full(size=(3 * h * h,), fill_value=0.5)
        sample = torch.log(sample / (1 - sample))
        linear.bias.data.copy_(sample)
        return linear
    elif init == "gaussian":
        print_warning("Last layer initialized with gaussian weights.")
        linear = nn.Linear(hidden, out)
        if freeze_frg:
            h = int(math.sqrt(out))
            size = [h, h]
            mask = create_gaussian_weights(size, 1, std)
            sample = mask.flatten()

        else:
            h = int(math.sqrt(out / (n_channels + 1)))
            size = [h, h]
            mask = create_gaussian_weights(size, 1, std)
            sample = torch.cat(
                (
                    torch.full(
                        size=(3 * h * h,),
                        fill_value=0.9,
                    ),
                    mask.flatten(),
                ),
            )
        nn.init.constant_(
            linear.weight, 1e-10
        )  # a small value to avoid vanishing grads
        sample = torch.log(sample / (1 - sample))
        linear.bias.data.copy_(sample)
        return linear
    elif init == "mean":
        linear = nn.Linear(hidden, out)
        assert dataset is not None
        images = next(
            iter(DataLoader(dataset, batch_size=100, shuffle=True, num_workers=4))
        )[0]
        sample = images.mean(0)
        nn.init.constant_(linear.weight, 0.0001)
        sample = torch.log(sample / (1 - sample))
        linear.bias.data.copy_(sample.flatten())
        return linear
    else:
        raise NotImplementedError("init is not implemented.")


def init_linear(hidden, out, init, n_channels=3, std=5, value=0.9, dataset=None, uniform=[None, None]):
    if init == "random":
        return nn.Linear(hidden, out)
    elif init == "constant":
        linear = nn.Linear(hidden, out)
        h = int(math.sqrt(out / n_channels))
        nn.init.constant_(linear.weight, 1e-10)
        sample = torch.full(size=(n_channels * h * h,), fill_value=value)
        sample = torch.log(sample / (1 - sample))
        linear.bias.data.copy_(sample)
        return linear
    elif init == "gaussian":
        assert n_channels == 1
        print_warning("Last layer initialized with gaussian weights.")
        linear = nn.Linear(hidden, out)
        h = int(math.sqrt(out))
        size = [h, h]
        sample = create_gaussian_weights(size, 1, std).flatten()
        nn.init.constant_(
            linear.weight, 1e-10
        )  # a small value to avoid vanishing grads
        sample = torch.log(sample / (1 - sample))
        linear.bias.data.copy_(sample)
        return linear
    elif init == "mean":
        linear = nn.Linear(hidden, out)
        assert dataset is not None
        images = next(
            iter(DataLoader(dataset, batch_size=100, shuffle=True, num_workers=4))
        )[0]
        sample = images.mean(0)
        nn.init.constant_(linear.weight, 0.0001)
        sample = torch.log(sample / (1 - sample))
        linear.bias.data.copy_(sample.flatten())
        return linear
    else:
        raise NotImplementedError("init is not implemented.")


def layered_composition(layers, masks, occ_grid, proba=False):
    # LBCHW size of layers and masks and LLB size for occ_grid
    if proba:
        occ_masks = (1 - occ_grid[..., None, None, None].transpose(0, 1) * masks.sum(dim=1)).prod(
            1
        )  # LBCHW
        final_layer = (masks*layers).sum(1) # LBCHW
        return (occ_masks * final_layer).sum(0)  # BCHW
    else:
        occ_masks = (1 - occ_grid[..., None, None, None].transpose(0, 1) * masks).prod(1)  # LBCHW
        return (occ_masks * masks * layers).sum(0)  # BCHW


class DTISprites(nn.Module):
    name = "dti_sprites"
    learn_masks = True

    def __init__(self, n_epochs, dataset, n_sprites, n_objects=1, **kwargs):
        super().__init__()
        if dataset is None:
            raise NotImplementedError
        else:
            img_size = dataset.img_size
            n_ch = dataset.n_channels

        self.count = 0

        self.num_epochs = n_epochs
        # Prototypes & masks
        size = kwargs.get("sprite_size", img_size)
        self.sprite_size = size
        self.img_size = img_size
        self.return_map_out = kwargs.get("return_map_out", False)
        color_channels = kwargs.get("color_channels", 3)
        self.color_channels = color_channels
        self.add_empty_sprite = kwargs.get("add_empty_sprite", False)
        self.lambda_empty_sprite = kwargs.get("lambda_empty_sprite", 0)
        self.n_sprites = n_sprites + 1 if self.add_empty_sprite else n_sprites

        proto_args = kwargs.get("prototype")
        proto_source = proto_args.get("source", "data")
        assert proto_source in ["data", "generator"]
        self.proto_source = proto_source
        if proto_args.get("data", None) is not None:
            data_args = proto_args.get("data")
            freeze_frg, freeze_bkg, freeze_sprite = data_args.get("freeze", [0, 0, 0])
            value_frg, value_bkg, value_mask = data_args.get("value", [0.5, 0.5, 0.5])
            std = data_args.get("gaussian_weights_std", 25)
            proto_init, bkg_init, mask_init = data_args.get(
                "init", ["constant", "constant", "constant"]
            )
            print(freeze_frg, freeze_bkg, freeze_sprite)
        else:
            freeze_frg, freeze_bkg, freeze_sprite = False, False, False
            value_frg, value_bkg, value_mask = 0.5, 0.5, 0.5
            std = 25
            proto_init, bkg_init, mask_init = "constant", "constant", "constant"

        if proto_source == "data":
            if freeze_frg:
                self.prototype_params = nn.Parameter(
                    torch.stack(
                        generate_data(
                            dataset, n_sprites, proto_init, value=value_frg, size=size
                        )
                    ),
                    requires_grad=False,
                )
            else:
                self.prototype_params = nn.Parameter(
                    torch.stack(
                        generate_data(
                            dataset, n_sprites, proto_init, value=value_frg, size=size
                        )
                    )
                )

            self.mask_params = nn.Parameter(
                self.init_masks(n_sprites, mask_init, size, std, value_mask, dataset)
            )
        else:
            self.freeze_frg_milestone = freeze_frg if freeze_frg else -1
            freeze_frg = False
            if freeze_frg:
                self.prototype_params = nn.Parameter(
                    torch.stack(
                        generate_data(
                            dataset, n_sprites, proto_init, value=value_frg, size=size
                        )
                    ),
                    requires_grad=False,
                )

            gen_name = proto_args.get("generator", "mlp")
            print_warning("Sprites will be generated from latent variables.")
            assert gen_name in ["mlp", "unet"]
            latent_dims = (LATENT_SIZE,) if gen_name == "mlp" else (1, size[0], size[1])
            self.mask_latent_params = nn.Parameter(
                torch.stack(
                    [
                        torch.normal(mean=0.0, std=1.0, size=latent_dims)
                        for k in range(n_sprites)
                    ],
                    dim=0,
                ),
            )
            if not freeze_frg:
                self.frg_latent_params = nn.Parameter(
                    torch.stack(
                        [
                            torch.normal(mean=0.0, std=1.0, size=latent_dims)
                            for k in range(n_sprites)
                        ],
                        dim=0,
                    ),
                )
                self.frg_generator = self.init_generator(
                    gen_name,
                    LATENT_SIZE,
                    color_channels,
                    color_channels * size[0] * size[1],
                    proto_init,
                    std=std,
                    value=value_frg,
                )
            self.mask_generator = self.init_generator(
                gen_name,
                LATENT_SIZE,
                1,
                1 * size[0] * size[1],
                mask_init,
                std=std,
                value=0.0,
            )
        clamp_name = kwargs.get("use_clamp", "soft")
        self.clamp_func = get_clamp_func(clamp_name)
        self.cur_epoch = 0
        self.n_linear_layers = kwargs.get("n_linear_layers", N_LAYERS)
        self.estimate_minimum = kwargs.get("estimate_minimum", False)
        self.greedy_algo_iter = kwargs.get("greedy_algo_iter", 1)
        self.freeze_milestone = freeze_sprite if freeze_sprite else -1
        assert isinstance(self.freeze_milestone, (int,))
        self.freeze_frg = freeze_frg
        self.freeze_bkg = freeze_bkg
        # Sprite transformers
        L = n_objects
        self.n_objects = n_objects
        self.has_layer_tsf = kwargs.get(
            "transformation_sequence_layer", "identity"
        ) not in ["id", "identity"]
        if self.has_layer_tsf:
            layer_kwargs = deepcopy(kwargs)
            layer_kwargs["transformation_sequence"] = kwargs[
                "transformation_sequence_layer"
            ]
            layer_kwargs["curriculum_learning"] = kwargs["curriculum_learning_layer"]
            self.layer_transformer = Transformer(n_ch, img_size, L, **layer_kwargs)
            self.encoder = self.layer_transformer.encoder
            tsfs = [
                Transformer(
                    n_ch,
                    size,
                    self.n_sprites,
                    layer_size=img_size,
                    encoder=self.encoder,
                    **dict(kwargs, freeze_frg=freeze_frg),
                )
                for k in range(L)
            ]
            self.sprite_transformers = nn.ModuleList(tsfs)
        else:
            if L > 1:
                self.layer_transformer = Transformer(
                    n_ch, img_size, L, transformation_sequence="identity"
                )
            first_tsf = Transformer(
                n_ch, img_size, self.n_sprites, **dict(kwargs, freeze_frg=freeze_frg)
            )
            self.encoder = first_tsf.encoder
            tsfs = [
                Transformer(
                    n_ch,
                    img_size,
                    self.n_sprites,
                    encoder=self.encoder,
                    **dict(kwargs, freeze_frg=freeze_frg),
                )
                for k in range(L - 1)
            ]
            self.sprite_transformers = nn.ModuleList([first_tsf] + tsfs)

        # Background Transformer
        M = kwargs.get("n_backgrounds", 0)
        self.n_backgrounds = M
        self.learn_backgrounds = M > 0
        if self.learn_backgrounds:
            if proto_source == "data":
                self.bkg_params = nn.Parameter(
                    torch.stack(
                        generate_data(dataset, M, init_type=bkg_init, value=value_bkg)
                    )
                )
                self.bkg_params.requires_grad = False if freeze_bkg else True
            else:
                if freeze_bkg:
                    self.bkg_params = nn.Parameter(
                        torch.stack(
                            generate_data(
                                dataset, M, init_type=bkg_init, value=value_bkg
                            )
                        ),
                        requires_grad=False,
                    )
                else:
                    gen_name = proto_args.get("generator", "mlp")
                    print_warning("Background will be generated from latent variables.")
                    latent_dims = (
                        (LATENT_SIZE,)
                        if gen_name == "mlp"
                        else (1, img_size[0], img_size[1])
                    )
                    self.bkg_generator = self.init_generator(
                        gen_name,
                        LATENT_SIZE,
                        color_channels,
                        color_channels * img_size[0] * img_size[1],
                        kwargs.get("init_bkg_linear", "random"),
                        std=None,
                        dataset=dataset,
                        value=value_bkg,
                    )
                    self.latent_bkg_params = nn.Parameter(
                        torch.stack(
                            [
                                torch.normal(mean=0.0, std=1.0, size=latent_dims)
                                for k in range(M)
                            ]
                        )
                    )

            bkg_kwargs = deepcopy(kwargs)
            bkg_kwargs["transformation_sequence"] = kwargs[
                "transformation_sequence_bkg"
            ]
            bkg_kwargs["curriculum_learning"] = kwargs["curriculum_learning_bkg"]
            bkg_kwargs["padding_mode"] = "border"
            self.bkg_transformer = Transformer(
                n_ch, img_size, M, encoder=self.encoder, **bkg_kwargs
            )

        # Image composition and aux
        self.pred_occlusion = kwargs.get("pred_occlusion", False)
        if self.pred_occlusion:
            nb_out = int(L * (L - 1) / 2)
            norm = kwargs.get("norm_layer")
            self.occ_predictor = create_mlp(
                self.encoder.out_ch, nb_out, N_HIDDEN_UNITS, self.n_linear_layers, norm
            )
            self.occ_predictor[-1].weight.data.zero_()
            self.occ_predictor[-1].bias.data.zero_()
        else:
            self.register_buffer("occ_grid", torch.tril(torch.ones(L, L), diagonal=-1))

        self._criterion = nn.MSELoss(reduction="none")
        self.empty_cluster_threshold = kwargs.get(
            "empty_cluster_threshold", EMPTY_CLUSTER_THRESHOLD / n_sprites
        )
        self._reassign_cluster = kwargs.get("reassign_cluster", True)
        self.inject_noise = kwargs.get("inject_noise", 0)

        proba = kwargs.get("proba", False)
        if proba:
            self.proba = nn.Linear(self.encoder.out_ch, self.n_sprites * n_objects)
            self.freq_weight = kwargs.get("freq_weight", 0)
            self.bin_weight = kwargs.get("bin_weight", 0)
<<<<<<< HEAD
            self.start_bin_weight = self. bin_weight # 0.0001
=======
            self.start_bin_weight = self.bin_weight #0.0001
>>>>>>> 44376162
            if self.bin_weight <= self.start_bin_weight:
                self.curr_bin_weight = self.bin_weight
            else:
                self.curr_bin_weight = self.start_bin_weight
            self.beta_dist = torch.distributions.Beta(
                torch.Tensor([2.0]).to("cuda"), torch.Tensor([2.0]).to("cuda")
            )
        self.estimate_proba = proba

    @staticmethod
    def init_masks(K, mask_init, size, std, value, dataset):
        if mask_init == "constant":
            masks = torch.full((K, 1, *size), value)
        elif mask_init == "gaussian":
            assert std is not None
            mask = create_gaussian_weights(size, 1, std)
            masks = mask.unsqueeze(0).expand(K, -1, -1, -1).clone()
        elif mask_init == "random":
            masks = torch.rand(K, 1, *size)
        elif mask_init == "sample":
            assert dataset
            masks = torch.stack(
                generate_data(dataset, K, init_type=mask_init, value=value)
            )
            assert masks.shape[1] == 1
        else:
            raise NotImplementedError(f"unknown mask_init: {mask_init}")
        return masks

    @staticmethod
    def init_generator(
        name,
        latent_dim,
        color_channel,
        out_channel,
        init="random",
        value=0.9,
        std=5,
        dataset=None,
    ):
        if name == "unet":
            return UNet(1, color_channel)
        elif name == "mlp":
            linear = init_linear(
                8 * latent_dim,
                out_channel,
                init,
                n_channels=color_channel,
                std=std,
                dataset=dataset,
                value=value,
            )
            model = nn.Sequential(
                nn.Linear(latent_dim, 8 * latent_dim),
                nn.GroupNorm(8, 8 * latent_dim),
                nn.ReLU(inplace=True),
                linear,
                nn.Sigmoid(),
            )
            return model
        else:
            raise NotImplementedError("Generator not implemented.")

    @property
    def n_prototypes(self):
        return self.n_sprites

    @property
    def masks(self):
        if self.proto_source == "data":
            masks = self.mask_params
        else:
            with torch.no_grad():
                masks = self.mask_generator(self.mask_latent_params)
            if len(masks.size()) != 4:
                masks = masks.reshape(-1, 1, self.sprite_size[0], self.sprite_size[1])

        if self.add_empty_sprite:
            masks = torch.cat(
                [masks, torch.zeros(1, *masks[0].shape, device=masks.device)]
            )

        if self.inject_noise and self.training:
            return masks
        else:
            return self.clamp_func(masks)

    @property
    def prototypes(self):
        if self.proto_source == "data":
            params = self.prototype_params
        else:
            with torch.no_grad():
                if self.freeze_frg:
                    params = self.prototype_params
                else:
                    params = self.frg_generator(self.frg_latent_params)
                    if len(params.size()) != 4:
                        params = params.reshape(
                            -1,
                            self.color_channels,
                            self.sprite_size[0],
                            self.sprite_size[1],
                        )

        if self.add_empty_sprite:
            params = torch.cat(
                [params, torch.zeros(1, *params[0].shape, device=params.device)]
            )

        return self.clamp_func(params)

    @property
    def backgrounds(self):
        if self.proto_source == "data":
            params = self.bkg_params
        else:
            with torch.no_grad():
                if self.freeze_bkg:
                    params = self.bkg_params
                else:
                    params = self.bkg_generator(self.latent_bkg_params)
                    if len(params.size()) != 4:
                        params = params.reshape(
                            -1, self.color_channels, self.img_size[0], self.img_size[1]
                        )
        return self.clamp_func(params)

    @property
    def is_layer_tsf_id(self):
        if hasattr(self, "layer_transformer"):
            return self.layer_transformer.only_id_activated
        else:
            return False

    @property
    def are_sprite_frozen(self):
        return (
            True
            if self.freeze_milestone > 0 and self.cur_epoch < self.freeze_milestone
            else False
        )

    @property
    def are_frg_frozen(self):
        return (
            True
            if self.freeze_frg_milestone > 0 and self.cur_epoch < self.freeze_frg_milestone
            else False
        )
    def cluster_parameters(self):
        if self.proto_source == "data":
            params = [self.prototype_params, self.mask_params]
            if self.learn_backgrounds:
                params.append(self.bkg_params)
        else:
            params = list(chain(*[self.mask_generator.parameters()])) + [
                self.mask_latent_params
            ]
            if not self.freeze_frg:
                params.extend(list(chain(*[self.frg_generator.parameters()])))
                params.append(self.frg_latent_params)
            if self.learn_backgrounds and not self.freeze_bkg:
                params.append(self.latent_bkg_params)
                params.extend(list(chain(*[self.bkg_generator.parameters()])))
        if self.estimate_proba:
            params.extend(list(chain(*[self.proba.parameters()])))
        return iter(params)

    def transformer_parameters(self):
        params = [t.get_parameters() for t in self.sprite_transformers]
        if hasattr(self, "layer_transformer"):
            params.append(self.layer_transformer.get_parameters())
        if self.learn_backgrounds:
            params.append(self.bkg_transformer.get_parameters())
        if self.pred_occlusion:
            params.append(self.occ_predictor.parameters())
        return chain(*params)

    def reg_func(self, probas, type="freq"):
        if type == "freq":
            probas_ = probas[:, :-1, :] if self.add_empty_sprite else probas
            probas_ = probas_ / torch.max(probas_, dim=1, keepdim=True)[0] # just like reassignment of clusters from proportion
            freqs = probas_.mean(dim=0)
            freqs = freqs / freqs.sum()
            return freqs.clamp(max=(self.empty_cluster_threshold))
        elif type == "bin":
            p = probas_.clamp(min=1e-5, max=1 - 1e-5)  # LKB
            return torch.exp(self.beta_dist.log_prob(p))
        elif type == "empty_sprite":
            r = (self.lambda_empty_sprite * torch.Tensor(
                    [1] * (self.n_sprites - 1) + [0])).to(probas.device).reshape(
                    1, self.n_sprites, 1) # 1K1
            r = (r * probas).mean()
            return r
        else:
            raise ValueError("undefined regularizer")

    def forward(self, x, img_masks=None):
        loss_em = torch.Tensor([0.0])
        B, C, H, W = x.size()
        L, K, M = self.n_objects, self.n_sprites, self.n_backgrounds or 1
        tsf_layers, tsf_masks, tsf_bkgs, occ_grid, class_prob = self.predict(
            x
        )
        if class_prob is None:
            target = self.compose(
                tsf_layers, tsf_masks, occ_grid, tsf_bkgs, class_prob
            )  # B(K**L*M)CHW
            x = x.unsqueeze(1).expand(-1, K**L * M, -1, -1, -1)
            if img_masks != None:
                img_masks = img_masks.unsqueeze(1).expand(-1, K**L * M, -1, -1, -1)
            distances = self.criterion(x, target, weights=img_masks)
            loss_r = distances.min(1)[0].mean()
            loss = (loss_r, loss_r, torch.Tensor([0.0]), torch.Tensor([0.0]))
        else:
            target = self.compose(
                tsf_layers, tsf_masks, occ_grid, tsf_bkgs, class_prob
            )  # BCHW
            if img_masks != None:
                img_masks = img_masks.unsqueeze(1)
            if self.estimate_proba:
                freq_loss = self.reg_func(class_prob, type="freq")
                bin_loss = self.reg_func(class_prob, type="bin")

                loss_r = self.criterion(
                    x.unsqueeze(1), target.unsqueeze(1), weights=img_masks
                ).mean()
                if self.add_empty_sprite and not self.are_sprite_frozen:
                    loss_em = self.reg_func(class_prob, type="empty_sprite")
                    loss_r += loss_em
                loss_freq = 1 - freq_loss.sum()
                loss_bin = bin_loss.mean()
                loss_all = (
                    loss_r + self.freq_weight * loss_freq + self.curr_bin_weight * loss_bin
                )
                class_oh = torch.zeros(class_prob.shape, device=x.device).scatter_(
                    1, class_prob.argmax(1, keepdim=True), 1
                )
                distances = 1 - class_oh.permute(2, 0, 1).flatten(1)  # B(L*K)
                loss = (loss_all, loss_r, loss_freq, loss_bin, loss_em)
            else:
                loss_r = self.criterion(
                    x.unsqueeze(1), target.unsqueeze(1), weights=img_masks
                ).mean()
                distances = 1 - class_prob.permute(2, 0, 1).flatten(1)  # B(L*K)
                loss = (loss_r, loss_r, torch.Tensor([0.0]), torch.Tensor([0.0]), loss_em)

        return loss, distances, class_prob

    def predict(self, x):
        B, C, H, W = x.size()
        h, w = self.prototypes.shape[2:]
        L, K, M = self.n_objects, self.n_sprites, self.n_backgrounds or 1
        if hasattr(self, "mask_generator"):
            masks = self.mask_generator(self.mask_latent_params)
            masks = masks.reshape(-1, 1, self.sprite_size[0], self.sprite_size[1])
            if self.freeze_frg:
                prototypes = self.prototypes
            else:
                prototypes = self.frg_generator(self.frg_latent_params).reshape(
                    -1, self.color_channels, self.sprite_size[0], self.sprite_size[1]
                )
            if self.add_empty_sprite:
                if not self.freeze_frg:
                    prototypes = torch.cat(
                        [
                            prototypes,
                            torch.zeros(
                                1, *prototypes[0].shape, device=prototypes.device
                            ),
                        ]
                    )
                masks = torch.cat(
                    [masks, torch.zeros(1, *masks[0].shape, device=masks.device)]
                )
            prototypes = self.clamp_func(prototypes)
            if self.inject_noise and self.training:
                masks = masks
            else:
                masks = self.clamp_func(masks)
        else:
            prototypes = self.prototypes
            masks = self.masks

        prototypes = prototypes.unsqueeze(1).expand(K, B, C, -1, -1)
        if self.are_frg_frozen:
            prototypes = prototypes.detach()
        masks = masks.unsqueeze(1).expand(K, B, 1, -1, -1)
        sprites = torch.cat([prototypes, masks], dim=2)
        if self.inject_noise and self.training:
            # XXX we use a canva to inject noise after transformations to avoid gridding artefacts
            if self.add_empty_sprite:
                canvas = torch.cat(
                    [torch.ones(K - 1, B, 1, h, w), torch.zeros(1, B, 1, h, w)]
                ).to(x.device)
            else:
                canvas = torch.ones(K, B, 1, h, w, device=x.device)
            sprites = torch.cat([sprites, canvas], dim=2)
        if self.are_sprite_frozen:
            sprites = sprites.detach()
        features = self.encoder(x)
        tsf_sprites = torch.stack(
            [self.sprite_transformers[k](x, sprites, features)[1] for k in range(L)],
            dim=0,
        )
        if self.has_layer_tsf:
            layer_features = features.unsqueeze(1).expand(-1, K, -1).reshape(B * K, -1)
            if tsf_sprites.shape[-1] == W:
                h, w = tsf_sprites.shape[-2:]
            tsf_layers = self.layer_transformer(
                x, tsf_sprites.view(L, B * K, -1, h, w), layer_features
            )[1]
            tsf_layers = tsf_layers.view(B, K, L, -1, H, W).transpose(0, 2)  # LKBCHW
        else:
            tsf_layers = tsf_sprites.transpose(1, 2)  # LKBCHW

        if self.inject_noise and self.training:
            tsf_layers, tsf_masks, tsf_noise = torch.split(tsf_layers, [C, 1, 1], dim=3)
        else:
            tsf_layers, tsf_masks = torch.split(tsf_layers, [C, 1], dim=3)

        if self.learn_backgrounds:
            if hasattr(self, "mask_generator"):
                if not self.freeze_bkg:
                    backgrounds = self.bkg_generator(self.latent_bkg_params).reshape(
                        -1, self.color_channels, self.img_size[0], self.img_size[1]
                    )
                    backgrounds = self.clamp_func(backgrounds)
                else:
                    backgrounds = self.backgrounds
            else:
                backgrounds = self.backgrounds
            backgrounds = backgrounds.unsqueeze(1).expand(M, B, C, -1, -1)
            tsf_bkgs = self.bkg_transformer(x, backgrounds, features)[1].transpose(
                0, 1
            )  # MBCHW
        else:
            tsf_bkgs = None

        if self.inject_noise and self.training:  #  and epoch >= 500:
            noise = (
                torch.rand(K, 1, H, W, device=x.device)[None, None, ...]
                .expand(L, B, K, 1, H, W)
                .transpose(1, 2)
            )
            tsf_masks = tsf_masks + tsf_noise * (
                2 * self.inject_noise * noise - self.inject_noise
            )
            tsf_masks = self.clamp_func(tsf_masks)

        occ_grid = self.predict_occlusion_grid(x, features)  # LLB

        if self.estimate_proba:
            logits = self.proba(features).reshape(B, L, K)
            if self.add_empty_sprite and self.are_sprite_frozen:
                logits = logits[:, :, :-1] # B, L, K-1
                class_prob = torch.nn.functional.softmax(logits, dim=-1).permute(1, 2, 0) # LKB
                class_prob = torch.cat([class_prob, torch.zeros(L, 1, B, device=class_prob.device)], dim=1)
            else:
                class_prob = torch.nn.functional.softmax(logits, dim=-1).permute(1, 2, 0) # LKB
        else:
            if self.estimate_minimum:
                class_prob = self.greedy_algo_selection(
                    x, tsf_layers, tsf_masks, tsf_bkgs, occ_grid
                )  # LKB
                self._class_prob = class_prob  # for monitoring and debug only
            else:
                class_prob = None

        return tsf_layers, tsf_masks, tsf_bkgs, occ_grid, class_prob

    def predict_occlusion_grid(self, x, features):
        B, L = x.size(0), self.n_objects
        if self.pred_occlusion:
            inp = features if features is not None else x
            occ_grid = self.occ_predictor(inp)  # view(-1, L, L)
            occ_grid = torch.sigmoid(occ_grid)
            grid = torch.zeros(B, L, L, device=x.device)
            indices = torch.tril_indices(row=L, col=L, offset=-1)
            grid[:, indices[0], indices[1]] = occ_grid
            occ_grid = grid + torch.triu(1 - grid.transpose(1, 2), diagonal=1)
        else:
            occ_grid = self.occ_grid.unsqueeze(0).expand(B, -1, -1)

        return occ_grid.permute(1, 2, 0)  # LLB

    @torch.no_grad()
    def greedy_algo_selection(self, x, layers, masks, bkgs, occ_grid):
        L, K, B, C, H, W = layers.shape
        if self.add_empty_sprite and self.are_sprite_frozen: # 1. exclude empty sprite if frozen
            layers, masks = layers[:, :-1], masks[:, :-1]
            K = K - 1
        x, device = x.unsqueeze(0).expand(K, -1, -1, -1, -1), x.device
        bkgs = torch.zeros(1, B, C, H, W, device=device) if bkgs is None else bkgs
        cur_layers = torch.cat([bkgs, torch.zeros(L, B, C, H, W, device=device)])
        cur_masks = torch.cat(
            [
                torch.ones(1, B, 1, H, W, device=device),
                torch.zeros(L, B, 1, H, W, device=device),
            ]
        )
        one, zero = torch.ones(B, L, 1, device=device), torch.zeros(
            B, 1, L + 1, device=device
        )
        occ_grid = torch.cat(
            [zero, torch.cat([one, occ_grid.permute(2, 0, 1)], dim=2)], dim=1
        ).permute(1, 2, 0)

        resps, diff_select = torch.zeros(L, K, B, device=device), [[], []]
        for step in range(self.greedy_algo_iter):
            for l, (layer, mask) in enumerate(zip(layers, masks), start=1):
                recons = []
                for k in range(K):
                    tmp_layers = torch.cat(
                        [cur_layers[:l], layer[[k]], cur_layers[l + 1 :]]
                    )
                    tmp_masks = torch.cat(
                        [cur_masks[:l], mask[[k]], cur_masks[l + 1 :]]
                    )
                    recons.append(layered_composition(tmp_layers, tmp_masks, occ_grid))
                distance = ((x - torch.stack(recons)) ** 2).flatten(2).mean(2)
                if self.add_empty_sprite and not self.are_sprite_frozen:
                    distance += (
                        self.lambda_empty_sprite
                        * torch.Tensor([1] * (K - 1) + [0]).to(device)[:, None]
                    )

                resp = torch.zeros(K, B, device=device).scatter_(
                    0, distance.argmin(0, keepdim=True), 1
                )
                resps[l - 1] = resp
                cur_layers[l] = (layer * resp[..., None, None, None]).sum(axis=0)
                cur_masks[l] = (mask * resp[..., None, None, None]).sum(axis=0)

            if True:
                # For debug purposes only
                if step == 0:
                    indices = resps.argmax(1).flatten()
                else:
                    new_indices = resps.argmax(1).flatten()
                    diff_select[0].append(str(step))
                    diff_select[1].append(
                        (new_indices != indices).float().mean().item()
                    )
                    indices = new_indices
        # For debug purposes only
        if step > 0:
            self._diff_selections = diff_select

        if self.add_empty_sprite and self.are_sprite_frozen:
            resps = torch.cat([resps, torch.zeros(L, 1, B, device=device)], dim=1)
        return resps

    def compose(self, layers, masks, occ_grid, backgrounds=None, class_prob=None):
        L, K, B, C, H, W = layers.shape
        device = occ_grid.device

        is_binary = (class_prob == 0) | (class_prob == 1)
        is_only_0_or_1 = is_binary.all()

        if class_prob is not None:
            if is_only_0_or_1:
                masks = (masks * class_prob[..., None, None, None]).sum(axis=1)
                layers = (layers * class_prob[..., None, None, None]).sum(axis=1)

                if backgrounds is not None:
                    masks = torch.cat([torch.ones(1, B, 1, H, W, device=device), masks]) # why 1, not M?
                    layers = torch.cat([backgrounds, layers])
                    one, zero = torch.ones(B, L, 1, device=device), torch.zeros(
                        B, 1, L + 1, device=device
                    )
                    occ_grid = torch.cat(
                        [zero, torch.cat([one, occ_grid.permute(2, 0, 1)], dim=2)], dim=1
                    ).permute(1, 2, 0)

                return layered_composition(layers, masks, occ_grid)
            else:
                masks = (masks * class_prob[..., None, None, None]) 
                if backgrounds is not None:
                    masks = torch.cat([torch.ones(1, K, B, 1, H, W, device=device)/K, masks]) # why 1, not M?
                    M, _, _, _, _ = backgrounds.shape
                    backgrounds = backgrounds.unsqueeze(1).expand(-1, K, -1, -1, -1, -1)
                    layers = torch.cat([backgrounds, layers])
                    one, zero = torch.ones(B, L, 1, device=device), torch.zeros(
                        B, 1, L + 1, device=device
                    )
                    occ_grid = torch.cat(
                        [zero, torch.cat([one, occ_grid.permute(2, 0, 1)], dim=2)], dim=1
                    ).permute(1, 2, 0)

                return layered_composition(layers, masks, occ_grid, proba=True)

        else:
            layers = [
                layers[k][(None,) * (L - 1)].transpose(k, L - 1) for k in range(L)
            ]  # L elements of size K1.. 1BCHW
            masks = [
                masks[k][(None,) * (L - 1)].transpose(k, L - 1) for k in range(L)
            ]  # L elements of size K1...1BCHW
            size = (K,) * L + (B, C, H, W)
            if backgrounds is not None:
                M = backgrounds.size(0)
                backgrounds = backgrounds[(None,) * L].transpose(0, L)  # M1..1BCHW
                layers = [backgrounds] + [layers[k][None] for k in range(L)]
                masks = [torch.ones((1,) * (L + 1) + (B, C, H, W)).to(device)] + [
                    masks[k][None] for k in range(L)
                ]
                one, zero = torch.ones(B, L, 1, device=device), torch.zeros(
                    B, 1, L + 1, device=device
                )
                occ_grid = torch.cat(
                    [zero, torch.cat([one, occ_grid.permute(2, 0, 1)], dim=2)], dim=1
                ).permute(1, 2, 0)
                size = (M,) + size
            else:
                M = 1

            occ_grid = occ_grid[..., None, None, None]
            res = torch.zeros(size, device=device)
            for k in range(len(layers)):
                if backgrounds is not None:
                    j_start = 1 if self.pred_occlusion else k + 1
                else:
                    j_start = 0 if self.pred_occlusion else k + 1
                occ_masks = torch.ones(size, device=device)
                for j in range(j_start, len(layers)):
                    if j != k:
                        occ_masks *= 1 - occ_grid[j, k] * masks[j]
                res += occ_masks * masks[k] * layers[k]
            return res.view(K**L * M, B, C, H, W).transpose(0, 1)

    def criterion(self, inp, target, weights=None, reduction="mean"):
        dist = self._criterion(inp, target)
        if weights is not None:
            dist = dist * weights
        if reduction == "mean":
            return dist.flatten(2).mean(2)
        elif reduction == "sum":
            return dist.flatten(2).sum(2)
        elif reduction == "none":
            return dist
        else:
            raise NotImplementedError

    @torch.no_grad()
    def transform(
        self,
        x,
        with_composition=False,
        pred_semantic_labels=False,
        pred_instance_labels=False,
        with_bkg=True,
        hard_occ_grid=False,
    ):
        B, C, H, W = x.size()
        L, K = self.n_objects, self.n_sprites

        tsf_layers, tsf_masks, tsf_bkgs, occ_grid, class_prob = self.predict(x)
        if class_prob is not None:
            class_oh = torch.zeros(class_prob.shape, device=x.device).scatter_(
                1, class_prob.argmax(1, keepdim=True), 1
            )
        else:
            class_oh = None

        if pred_semantic_labels:
            label_layers = (
                torch.arange(1, K + 1, device=x.device)[(None,) * 4]
                .transpose(0, 4)
                .expand(L, -1, B, 1, H, W)
            )
            true_occ_grid = (occ_grid > 0.5).float()
            target = self.compose(
                label_layers,
                (tsf_masks > 0.5).long(),
                true_occ_grid,
                class_prob=class_oh
            ).squeeze(1)
            if self.return_map_out:
                bboxes = get_bbox_from_mask(tsf_masks)
                class_ids = class_oh
                return target.clamp(0, self.n_sprites).long(), bboxes, class_ids
            else:
                return target.clamp(0, self.n_sprites).long()

        elif pred_instance_labels:
            label_layers = (
                torch.arange(1, L + 1, device=x.device)[(None,) * 5]
                .transpose(0, 5)
                .expand(-1, K, B, 1, H, W)
            )
            true_occ_grid = (occ_grid > 0.5).float()
            target = self.compose(
                label_layers,
                (tsf_masks > 0.5).long(),
                true_occ_grid,
                class_prob=class_oh,
            ).squeeze(1)
            target = target.clamp(0, L).long()
            if not with_bkg and class_oh is not None:
                bkg_idx = target == 0
                tsf_layers = (tsf_layers * class_oh[..., None, None, None]).sum(axis=1)
                new_target = ((tsf_layers - x) ** 2).sum(2).argmin(0).long() + 1
                target[bkg_idx] = new_target[bkg_idx]
            return target

        else:
            occ_grid = (occ_grid > 0.5).float() if hard_occ_grid else occ_grid
            tsf_layers, tsf_masks = tsf_layers.clamp(0, 1), tsf_masks.clamp(0, 1)
            
            if tsf_bkgs is not None:
                tsf_bkgs = tsf_bkgs.clamp(0, 1)

            if hard_occ_grid: # Threshold also the class probability for visualization
                class_prob = class_oh
            target = self.compose(tsf_layers, tsf_masks, occ_grid, tsf_bkgs, class_prob)
            if class_prob is not None:
                target = target.unsqueeze(1)

            if with_composition:
                compo = []
                for k in range(L):
                    compo += [
                        tsf_layers[k].transpose(0, 1),
                        tsf_masks[k].transpose(0, 1),
                    ]
                if self.learn_backgrounds:
                    compo.insert(2, tsf_bkgs.transpose(0, 1))
                return target, compo
            else:
                return target

    def step(self):
        self.cur_epoch += 1
        [tsf.step() for tsf in self.sprite_transformers]
        if hasattr(self, "layer_transformer"):
            self.layer_transformer.step()
        if self.learn_backgrounds:
            self.bkg_transformer.step()
        if hasattr(self, "proba") and self.curr_bin_weight < self.bin_weight:
            self.curr_bin_weight = self.start_bin_weight + (self.bin_weight - self.start_bin_weight) * (self.cur_epoch / self.num_epochs)
            print(f"Updating bin weight to {self.curr_bin_weight}")

    def set_optimizer(self, opt):
        self.optimizer = opt
        [tsf.set_optimizer(opt) for tsf in self.sprite_transformers]
        if hasattr(self, "layer_transformer"):
            self.layer_transformer.set_optimizer(opt)
        if self.learn_backgrounds:
            self.bkg_transformer.set_optimizer(opt)

    def load_state_dict(self, state_dict):
        unloaded_params = []
        state = self.state_dict()
        for name, param in state_dict.items():
            if name in state:
                if isinstance(param, nn.Parameter):
                    param = param.data
                if "activations" in name and state[name].shape != param.shape:
                    state[name].copy_(
                        torch.Tensor([True] * state[name].size(0)).to(param.device)
                    )
                else:
                    state[name].copy_(param)
            elif name == "prototypes":
                state["prototype_params"].copy_(param)
            elif name == "backgrounds":
                state["bkg_params"].copy_(param)
            else:
                unloaded_params.append(name)
        if len(unloaded_params) > 0:
            print_warning(f"load_state_dict: {unloaded_params} not found")

    def reassign_empty_clusters(self, proportions):
        if not self._reassign_cluster or self.are_sprite_frozen:
            return [], 0
        if self.add_empty_sprite:
            proportions = proportions[:-1] / max(proportions[:-1])

        N, threshold = len(proportions), self.empty_cluster_threshold
        reassigned = []
        idx = torch.argmax(proportions).item()
        for i in range(N):
            if proportions[i] < threshold:
                self.restart_branch_from(i, idx)
                reassigned.append(i)
                # break  # if one cluster is split, stop reassigning
        if len(reassigned) > 0:
            self.restart_branch_from(idx, idx)

        return reassigned, idx

    def restart_branch_from(self, i, j):
        if hasattr(self, "mask_generator"):
            self.mask_latent_params[i].data.copy_(
                copy_with_noise(self.mask_latent_params[j], NOISE_SCALE)
            )
            params = [self.mask_latent_params]
            if not self.freeze_frg:
                self.frg_latent_params[i].data.copy_(
                    copy_with_noise(self.frg_latent_params[j], NOISE_SCALE)
                )
                params.extend([self.frg_latent_params])
        else:
            self.mask_params[i].data.copy_(self.mask_params[j].detach().clone())
            params = [self.mask_params]
            if not self.freeze_frg:
                self.prototype_params[i].data.copy_(
                    copy_with_noise(self.prototype_params[j], NOISE_SCALE)
                )
                params.extend([self.prototype_params])
        [
            tsf.restart_branch_from(i, j, noise_scale=0)
            for tsf in self.sprite_transformers
        ]

        if hasattr(self, "optimizer"):
            opt = self.optimizer
            if isinstance(opt, (Adam,)):
                for param in params:
                    if "exp_avg" in opt.state[param]:
                        opt.state[param]["exp_avg"][i] = opt.state[param]["exp_avg"][j]
                        opt.state[param]["exp_avg_sq"][i] = opt.state[param]["exp_avg_sq"][
                            j
                        ]
                    else:
                        # make sure we are here because frg is frozen (not in the graph yet)
                        assert self.are_frg_frozen
            elif isinstance(opt, (RMSprop,)):
                for param in params:
                    opt.state[param]["square_avg"][i] = opt.state[param]["square_avg"][
                        j
                    ]
            else:
                raise NotImplementedError(
                    "unknown optimizer: you should define how to reinstanciate statistics if any"
                )<|MERGE_RESOLUTION|>--- conflicted
+++ resolved
@@ -402,11 +402,7 @@
             self.proba = nn.Linear(self.encoder.out_ch, self.n_sprites * n_objects)
             self.freq_weight = kwargs.get("freq_weight", 0)
             self.bin_weight = kwargs.get("bin_weight", 0)
-<<<<<<< HEAD
             self.start_bin_weight = self. bin_weight # 0.0001
-=======
-            self.start_bin_weight = self.bin_weight #0.0001
->>>>>>> 44376162
             if self.bin_weight <= self.start_bin_weight:
                 self.curr_bin_weight = self.bin_weight
             else:
