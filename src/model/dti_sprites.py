--- conflicted
+++ resolved
@@ -264,11 +264,6 @@
         else:
             self.learn_tau=False
             self.tau = kwargs.get("tau",1)
-<<<<<<< HEAD
-=======
-
-        self.softmax_f = softmax if softmax_f == "softmax" else F.gumbel_softmax 
->>>>>>> 3966c636
         
         # Sprite transformers
         L = n_objects
