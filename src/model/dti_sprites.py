from copy import deepcopy
from itertools import chain
import math

import torch
from torch.optim import Adam, RMSprop
import torch.nn as nn
from torch.utils.data.dataloader import DataLoader
import torchvision

from .transformer import (
    PrototypeTransformationNetwork as Transformer,
    N_HIDDEN_UNITS,
    N_LAYERS,
)
from .tools import (
    copy_with_noise,
    generate_data,
    create_gaussian_weights,
    get_clamp_func,
    create_mlp,
    get_bbox_from_mask,
)
from ..utils.logger import print_warning
from .u_net import UNet

#import lovely_tensors as lt
#lt.monkey_patch()
import numpy as np

NOISE_SCALE = 0.0001
EMPTY_CLUSTER_THRESHOLD = 0.2
LATENT_SIZE = 128


def gumbel_softmax(logits, tau=1, hard=False, eps=1e-10, dim=-1):
    # Ref: https://gist.github.com/GongXinyuu/3536da55639bd9bfdd5a905ebf3ab88e
    def _gen_gumbels():
        gumbels = -torch.empty_like(logits).exponential_().log()
        if torch.isnan(gumbels).sum() or torch.isinf(gumbels).sum():
            # to avoid zero in exp output
            gumbels = _gen_gumbels()
        return gumbels

    gumbels = _gen_gumbels()  # ~Gumbel(0,1)

    gumbels = (logits + gumbels) / tau  # ~Gumbel(logits,tau)
    y_soft = gumbels.softmax(dim)
    if torch.isnan(y_soft).any():
        print("y_soft", y_soft)
    if hard:
        # Straight through.
        index = y_soft.max(dim, keepdim=True)[1]
        y_hard = torch.zeros_like(logits).scatter_(dim, index, 1.0)
        ret = y_hard - y_soft.detach() + y_soft
        if torch.isnan(ret).any():
            print("ret", ret)
    else:
        # Reparametrization trick.
        ret = y_soft
    return ret

def _old_init_linear(
    hidden, out, init, n_channels=3, std=5, freeze_frg=False, dataset=None
):
    if init == "random":
        return nn.Linear(hidden, out)
    elif init == "constant":
        linear = nn.Linear(hidden, out)
        h = int(math.sqrt(out / n_channels))
        nn.init.constant_(linear.weight, 1e-10)
        sample = torch.full(size=(3 * h * h,), fill_value=0.5)
        sample = torch.log(sample / (1 - sample))
        linear.bias.data.copy_(sample)
        return linear
    elif init == "gaussian":
        print_warning("Last layer initialized with gaussian weights.")
        linear = nn.Linear(hidden, out)
        if freeze_frg:
            h = int(math.sqrt(out))
            size = [h, h]
            mask = create_gaussian_weights(size, 1, std)
            sample = mask.flatten()

        else:
            h = int(math.sqrt(out / (n_channels + 1)))
            size = [h, h]
            mask = create_gaussian_weights(size, 1, std)
            sample = torch.cat(
                (
                    torch.full(
                        size=(3 * h * h,),
                        fill_value=0.9,
                    ),
                    mask.flatten(),
                ),
            )
        nn.init.constant_(
            linear.weight, 1e-10
        )  # a small value to avoid vanishing grads
        sample = torch.log(sample / (1 - sample))
        linear.bias.data.copy_(sample)
        return linear
    elif init == "mean":
        linear = nn.Linear(hidden, out)
        assert dataset is not None
        images = next(
            iter(DataLoader(dataset, batch_size=100, shuffle=True, num_workers=4))
        )[0]
        sample = images.mean(0)
        nn.init.constant_(linear.weight, 0.0001)
        sample = torch.log(sample / (1 - sample))
        linear.bias.data.copy_(sample.flatten())
        return linear
    else:
        raise NotImplementedError("init is not implemented.")


def init_linear(hidden, out, init, n_channels=3, std=5, value=0.9, dataset=None, uniform=[None, None]):
    if init == "random":
        return nn.Linear(hidden, out)
    elif init == "constant":
        linear = nn.Linear(hidden, out)
        h = int(math.sqrt(out / n_channels))
        nn.init.constant_(linear.weight, 1e-10)
        sample = torch.full(size=(n_channels * h * h,), fill_value=value)
        sample = torch.log(sample / (1 - sample))
        linear.bias.data.copy_(sample)
        return linear
    elif init == "gaussian":
        assert n_channels == 1
        print_warning("Last layer initialized with gaussian weights.")
        linear = nn.Linear(hidden, out)
        h = int(math.sqrt(out))
        size = [h, h]
        sample = create_gaussian_weights(size, 1, std).flatten()
        nn.init.constant_(
            linear.weight, 1e-10
        )  # a small value to avoid vanishing grads
        sample = torch.log(sample / (1 - sample))
        linear.bias.data.copy_(sample)
        return linear
    elif init == "mean":
        linear = nn.Linear(hidden, out)
        assert dataset is not None
        images = next(
            iter(DataLoader(dataset, batch_size=100, shuffle=True, num_workers=4))
        )[0]
        sample = images.mean(0)
        nn.init.constant_(linear.weight, 0.0001)
        sample = torch.log(sample / (1 - sample))
        linear.bias.data.copy_(sample.flatten())
        return linear
    else:
        raise NotImplementedError("init is not implemented.")


def layered_composition(layers, masks, occ_grid, proba=False):
    # LBCHW size of layers and masks and LLB size for occ_grid
    if proba:
        occ_masks = (1 - occ_grid[..., None, None, None].transpose(0, 1) * masks.sum(dim=1)).prod(
            1
        )  # LBCHW
        final_layer = (masks*layers).sum(1) # LBCHW
        return (occ_masks * final_layer).sum(0)  # BCHW
    else:
        occ_masks = (1 - occ_grid[..., None, None, None].transpose(0, 1) * masks).prod(1)  # LBCHW
        return (occ_masks * masks * layers).sum(0)  # BCHW


class DTISprites(nn.Module):
    name = "dti_sprites"
    learn_masks = True

    def __init__(self, n_epochs, dataset, n_sprites, n_objects=1, **kwargs):
        super().__init__()
        if dataset is None:
            raise NotImplementedError
        else:
            img_size = dataset.img_size
            n_ch = dataset.n_channels

        self.count = 0

        self.num_epochs = n_epochs
        # Prototypes & masks
        size = kwargs.get("sprite_size", img_size)
        self.sprite_size = size
        self.img_size = img_size
        self.return_map_out = kwargs.get("return_map_out", False)
        color_channels = kwargs.get("color_channels", 3)
        self.color_channels = color_channels
        self.add_empty_sprite = kwargs.get("add_empty_sprite", False)
        self.lambda_empty_sprite = kwargs.get("lambda_empty_sprite", 0)
        self.n_sprites = n_sprites + 1 if self.add_empty_sprite else n_sprites

        proto_args = kwargs.get("prototype")
        proto_source = proto_args.get("source", "data")
        assert proto_source in ["data", "generator"]
        self.proto_source = proto_source
        if proto_args.get("data", None) is not None:
            data_args = proto_args.get("data")
            freeze_frg, freeze_bkg, freeze_sprite = data_args.get("freeze", [0, 0, 0])
            value_frg, value_bkg, value_mask = data_args.get("value", [0.5, 0.5, 0.5])
            std = data_args.get("gaussian_weights_std", 25)
            proto_init, bkg_init, mask_init = data_args.get(
                "init", ["constant", "constant", "constant"]
            )
            print(freeze_frg, freeze_bkg, freeze_sprite)
        else:
            freeze_frg, freeze_bkg, freeze_sprite = False, False, False
            value_frg, value_bkg, value_mask = 0.5, 0.5, 0.5
            std = 25
            proto_init, bkg_init, mask_init = "constant", "constant", "constant"
        self.freeze_frg_milestone = freeze_frg if freeze_frg else -1
        freeze_frg = False

        if proto_source == "data":
            if freeze_frg:
                self.prototype_params = nn.Parameter(
                    torch.stack(
                        generate_data(
                            dataset, n_sprites, proto_init, value=value_frg, size=size
                        )
                    ),
                    requires_grad=False,
                )
            else:
                self.prototype_params = nn.Parameter(
                    torch.stack(
                        generate_data(
                            dataset, n_sprites, proto_init, value=value_frg, size=size
                        )
                    )
                )

            self.mask_params = nn.Parameter(
                self.init_masks(n_sprites, mask_init, size, std, value_mask, dataset)
            )
        else:
            if freeze_frg:
                self.prototype_params = nn.Parameter(
                    torch.stack(
                        generate_data(
                            dataset, n_sprites, proto_init, value=value_frg, size=size
                        )
                    ),
                    requires_grad=False,
                )

            gen_name = proto_args.get("generator", "mlp")
            print_warning("Sprites will be generated from latent variables.")
            assert gen_name in ["mlp", "unet"]
            latent_dims = (LATENT_SIZE,) if gen_name == "mlp" else (1, size[0], size[1])
            self.latent_params = nn.Parameter(
                torch.stack(
                    [
                        torch.normal(mean=0.0, std=1.0, size=latent_dims)
                        for k in range(n_sprites)
                    ],
                    dim=0,
                ),
            )
            if not freeze_frg:
                self.frg_generator = self.init_generator(
                    gen_name,
                    LATENT_SIZE,
                    color_channels,
                    color_channels * size[0] * size[1],
                    proto_init,
                    std=std,
                    value=value_frg,
                )
            self.mask_generator = self.init_generator(
                gen_name,
                LATENT_SIZE,
                1,
                1 * size[0] * size[1],
                mask_init,
                std=std,
                value=0.0,
            )
        clamp_name = kwargs.get("use_clamp", "soft")
        self.clamp_func = get_clamp_func(clamp_name)
        self.cur_epoch = 0
        self.n_linear_layers = kwargs.get("n_linear_layers", N_LAYERS)
        self.estimate_minimum = kwargs.get("estimate_minimum", False)
        self.greedy_algo_iter = kwargs.get("greedy_algo_iter", 1)
        self.freeze_milestone = freeze_sprite if freeze_sprite else -1
        assert isinstance(self.freeze_milestone, (int,))
        self.freeze_frg = freeze_frg
        self.freeze_bkg = freeze_bkg
        # Sprite transformers
        L = n_objects
        self.n_objects = n_objects
        self.has_layer_tsf = kwargs.get(
            "transformation_sequence_layer", "identity"
        ) not in ["id", "identity"]
        if self.has_layer_tsf:
            layer_kwargs = deepcopy(kwargs)
            layer_kwargs["transformation_sequence"] = kwargs[
                "transformation_sequence_layer"
            ]
            layer_kwargs["curriculum_learning"] = kwargs["curriculum_learning_layer"]
            self.layer_transformer = Transformer(n_ch, img_size, L, **layer_kwargs)
            self.encoder = self.layer_transformer.encoder
            tsfs = [
                Transformer(
                    n_ch,
                    size,
                    self.n_sprites,
                    layer_size=img_size,
                    encoder=self.encoder,
                    **dict(kwargs, freeze_frg=freeze_frg),
                )
                for k in range(L)
            ]
            self.sprite_transformers = nn.ModuleList(tsfs)
        else:
            if L > 1:
                self.layer_transformer = Transformer(
                    n_ch, img_size, L, transformation_sequence="identity"
                )
            first_tsf = Transformer(
                n_ch, img_size, self.n_sprites, **dict(kwargs, freeze_frg=freeze_frg)
            )
            self.encoder = first_tsf.encoder
            tsfs = [
                Transformer(
                    n_ch,
                    img_size,
                    self.n_sprites,
                    encoder=self.encoder,
                    **dict(kwargs, freeze_frg=freeze_frg),
                )
                for k in range(L - 1)
            ]
            self.sprite_transformers = nn.ModuleList([first_tsf] + tsfs)

        # Background Transformer
        M = kwargs.get("n_backgrounds", 0)
        self.n_backgrounds = M
        self.learn_backgrounds = M > 0
        if self.learn_backgrounds:
            if proto_source == "data":
                self.bkg_params = nn.Parameter(
                    torch.stack(
                        generate_data(dataset, M, init_type=bkg_init, value=value_bkg)
                    )
                )
                self.bkg_params.requires_grad = False if freeze_bkg else True
            else:
                if freeze_bkg:
                    self.bkg_params = nn.Parameter(
                        torch.stack(
                            generate_data(
                                dataset, M, init_type=bkg_init, value=value_bkg
                            )
                        ),
                        requires_grad=False,
                    )
                else:
                    gen_name = proto_args.get("generator", "mlp")
                    print_warning("Background will be generated from latent variables.")
                    latent_dims = (
                        (LATENT_SIZE,)
                        if gen_name == "mlp"
                        else (1, img_size[0], img_size[1])
                    )
                    self.bkg_generator = self.init_generator(
                        gen_name,
                        LATENT_SIZE,
                        color_channels,
                        color_channels * img_size[0] * img_size[1],
                        kwargs.get("init_bkg_linear", "random"),
                        std=None,
                        dataset=dataset,
                        value=value_bkg,
                    )
                    self.latent_bkg_params = nn.Parameter(
                        torch.stack(
                            [
                                torch.normal(mean=0.0, std=1.0, size=latent_dims)
                                for k in range(M)
                            ]
                        )
                    )

            bkg_kwargs = deepcopy(kwargs)
            bkg_kwargs["transformation_sequence"] = kwargs[
                "transformation_sequence_bkg"
            ]
            bkg_kwargs["curriculum_learning"] = kwargs["curriculum_learning_bkg"]
            bkg_kwargs["padding_mode"] = "border"
            self.bkg_transformer = Transformer(
                n_ch, img_size, M, encoder=self.encoder, **bkg_kwargs
            )

        # Image composition and aux
        self.pred_occlusion = kwargs.get("pred_occlusion", False)
        if self.pred_occlusion:
            nb_out = int(L * (L - 1) / 2)
            norm = kwargs.get("norm_layer")
            self.occ_predictor = create_mlp(
                self.encoder.out_ch, nb_out, N_HIDDEN_UNITS, self.n_linear_layers, norm
            )
            self.occ_predictor[-1].weight.data.zero_()
            self.occ_predictor[-1].bias.data.zero_()
        else:
            self.register_buffer("occ_grid", torch.tril(torch.ones(L, L), diagonal=-1))

        self._criterion = nn.MSELoss(reduction="none")
        self.empty_cluster_threshold = kwargs.get(
            "empty_cluster_threshold", EMPTY_CLUSTER_THRESHOLD / n_sprites
        )
        self._reassign_cluster = kwargs.get("reassign_cluster", True)
        self.inject_noise = kwargs.get("inject_noise", 0)

        proba = kwargs.get("proba", False)
        if proba:
            softmax_f = kwargs.get("softmax","gumbel_softmax")
            self.softmax_f = torch.nn.functional.softmax if softmax_f == "softmax" else gumbel_softmax
            self.proba_type = kwargs.get("proba_type", "marionette")
            if self.proba_type == "linear":  # linear mapping
                self.proba = nn.Sequential(
                    nn.Linear(self.encoder.out_ch, self.n_sprites),
                    nn.LayerNorm(self.n_sprites, elementwise_affine=False))
                # self.proba = nn.Sequential(nn.Linear(self.encoder.out_ch, self.n_sprites * n_objects), nn.LayerNorm(self.n_sprites * n_objects, elementwise_affine=False))
            else:  # marionette-like
                self.proba = [nn.Sequential(
                    nn.Linear(self.encoder.out_ch, LATENT_SIZE),
                    nn.LayerNorm(LATENT_SIZE, elementwise_affine=False),
                ).to("cuda") for _ in range(self.n_objects)]
                self.empty_latent_params = nn.Parameter(
                    torch.normal(mean=0.0, std=1.0, size=latent_dims)
                )
            self.freq_weight = kwargs.get("freq_weight", 0)
            self.bin_weight = kwargs.get("bin_weight", 0)
            self.start_bin_weight = self. bin_weight # 0.0001
            if self.bin_weight <= self.start_bin_weight:
                self.curr_bin_weight = self.bin_weight
            else:
                self.curr_bin_weight = self.start_bin_weight
            self.beta_dist = torch.distributions.Beta(
                torch.Tensor([2.0]).to("cuda"), torch.Tensor([2.0]).to("cuda")
            )
        self.estimate_proba = proba

    @staticmethod
    def init_masks(K, mask_init, size, std, value, dataset):
        if mask_init == "constant":
            masks = torch.full((K, 1, *size), value)
        elif mask_init == "gaussian":
            assert std is not None
            mask = create_gaussian_weights(size, 1, std)
            masks = mask.unsqueeze(0).expand(K, -1, -1, -1).clone()
        elif mask_init == "random":
            masks = torch.rand(K, 1, *size)
        elif mask_init == "sample":
            assert dataset
            masks = torch.stack(
                generate_data(dataset, K, init_type=mask_init, value=value)
            )
            assert masks.shape[1] == 1
        else:
            raise NotImplementedError(f"unknown mask_init: {mask_init}")
        return masks

    @staticmethod
    def init_generator(
        name,
        latent_dim,
        color_channel,
        out_channel,
        init="random",
        value=0.9,
        std=5,
        dataset=None,
    ):
        if name == "unet":
            return UNet(1, color_channel)
        elif name == "mlp":
            linear = init_linear(
                8 * latent_dim,
                out_channel,
                init,
                n_channels=color_channel,
                std=std,
                dataset=dataset,
                value=value,
            )
            model = nn.Sequential(
                nn.Linear(latent_dim, 8 * latent_dim),
                nn.GroupNorm(8, 8 * latent_dim),
                nn.ReLU(inplace=True),
                linear,
                nn.Sigmoid(),
            )
            return model
        else:
            raise NotImplementedError("Generator not implemented.")

    @property
    def n_prototypes(self):
        return self.n_sprites

    @property
    def masks(self):
        if self.proto_source == "data":
            masks = self.mask_params
        else:
            with torch.no_grad():
                masks = self.mask_generator(self.latent_params)
            if len(masks.size()) != 4:
                masks = masks.reshape(-1, 1, self.sprite_size[0], self.sprite_size[1])

        if self.add_empty_sprite:
            masks = torch.cat(
                [masks, torch.zeros(1, *masks[0].shape, device=masks.device)]
            )

        if self.inject_noise and self.training:
            return masks
        else:
            return self.clamp_func(masks)

    @property
    def prototypes(self):
        if self.proto_source == "data":
            params = self.prototype_params
        else:
            with torch.no_grad():
                if self.freeze_frg:
                    params = self.prototype_params
                else:
                    params = self.frg_generator(self.latent_params)
                    if len(params.size()) != 4:
                        params = params.reshape(
                            -1,
                            self.color_channels,
                            self.sprite_size[0],
                            self.sprite_size[1],
                        )

        if self.add_empty_sprite:
            params = torch.cat(
                [params, torch.zeros(1, *params[0].shape, device=params.device)]
            )

        return self.clamp_func(params)

    @property
    def backgrounds(self):
        if self.proto_source == "data":
            params = self.bkg_params
        else:
            with torch.no_grad():
                if self.freeze_bkg:
                    params = self.bkg_params
                else:
                    params = self.bkg_generator(self.latent_bkg_params)
                    if len(params.size()) != 4:
                        params = params.reshape(
                            -1, self.color_channels, self.img_size[0], self.img_size[1]
                        )
        return self.clamp_func(params)

    @property
    def is_layer_tsf_id(self):
        if hasattr(self, "layer_transformer"):
            return self.layer_transformer.only_id_activated
        else:
            return False

    @property
    def are_sprite_frozen(self):
        return (
            True
            if self.freeze_milestone > 0 and self.cur_epoch < self.freeze_milestone
            else False
        )

    @property
    def are_frg_frozen(self):
        return (
            True
            if self.freeze_frg_milestone > 0 and self.cur_epoch < self.freeze_frg_milestone
            else False
        )
    
    def cluster_parameters(self):
        if self.proto_source == "data":
            params = [self.prototype_params, self.mask_params]
            if self.learn_backgrounds:
                params.append(self.bkg_params)
        else:
            params = list(chain(*[self.mask_generator.parameters()])) + [
                self.latent_params
            ]
            if not self.freeze_frg:
                params.extend(list(chain(*[self.frg_generator.parameters()])))
            if self.learn_backgrounds and not self.freeze_bkg:
                params.append(self.latent_bkg_params)
                params.extend(list(chain(*[self.bkg_generator.parameters()])))
        if self.estimate_proba:
            if self.proba_type == "marionette":
                params.append(self.empty_latent_params)
                for p in self.proba:
                    params.extend(list(chain(*[p.parameters()])))
            else:
                params.extend(list(chain(*[self.proba.parameters()])))
        return iter(params)

    def transformer_parameters(self):
        params = [t.get_parameters() for t in self.sprite_transformers]
        if hasattr(self, "layer_transformer"):
            params.append(self.layer_transformer.get_parameters())
        if self.learn_backgrounds:
            params.append(self.bkg_transformer.get_parameters())
        if self.pred_occlusion:
            params.append(self.occ_predictor.parameters())
        return chain(*params)

    def reg_func(self, probas, type="freq"):
        if type == "freq":
            probas_ = probas[:, :-1, :] if self.add_empty_sprite else probas
            probas_ = probas_ / torch.max(probas_, dim=1, keepdim=True)[0] # just like reassignment of clusters from proportion
            #freqs = probas_.mean(dim=0).mean(dim=1) # mean over L and B
            #freqs = freqs / freqs.sum()
            freqs = probas_.mean(dim=-1).flatten() # mean over B, dim: KxL
            return freqs.clamp(max=(self.empty_cluster_threshold))
        elif type == "bin":
            if self.are_sprite_frozen:
                return torch.Tensor([0.0]).to(probas.device)
            p = probas.clamp(min=1e-5, max=1 - 1e-5)  # LKB
            return torch.exp(self.beta_dist.log_prob(p))
        elif type == "empty_sprite":
            r = (self.lambda_empty_sprite * torch.Tensor(
                    [1] * (self.n_sprites - 1) + [0])).to(probas.device).reshape(
                    1, self.n_sprites, 1) # 1K1
            r = (r * probas).mean()
            return r
        else:
            raise ValueError("undefined regularizer")

    def estimate_logits(self, features):
        if self.proba_type == "marionette":
            if self.add_empty_sprite:
                latent_params = torch.cat([self.latent_params, self.empty_latent_params.unsqueeze(0)], dim=0)
            else: 
                latent_params = self.latent_params # KD
            latent_params = torch.nn.functional.layer_norm(latent_params, (latent_params.shape[-1],))
<<<<<<< HEAD
=======
            """
>>>>>>> 6376bc8a
            proba_theta = [self.proba[l](features) for l in range(self.n_objects)]
            proba_theta = torch.stack(proba_theta, dim=2).permute(1,0,2) # DBL
            D, B, L = proba_theta.shape
            temp = torch.matmul(latent_params, proba_theta.reshape(D,-1)).reshape(-1, B, L).permute(1,2,0)
            """
            proba_theta = [self.proba[l](latent_params).permute(2, 1, 0) for l in range(self.n_objects)] # DLK
            proba_theta = torch.cat(proba_theta, dim=1) # DLK
            D, L, K = proba_theta.shape
            temp = torch.matmul(features, proba_theta.reshape(D,-1)).reshape(-1, L, K)  # BLK
            logits = (1.0 / np.sqrt(self.encoder.out_ch)) * (temp) # BLK
            return logits
        elif self.proba_type == "linear":
            logits = torch.stack([self.proba[l](features) for l in range(self.n_objects)], dim=1) # BLK
            #logits = self.proba(features).reshape(features.shape[0], self.n_objects, self.n_sprites)
            return logits

    def forward(self, x, img_masks=None):
        loss_em = torch.Tensor([0.0])
        B, C, H, W = x.size()
        L, K, M = self.n_objects, self.n_sprites, self.n_backgrounds or 1
        tsf_layers, tsf_masks, tsf_bkgs, occ_grid, class_prob = self.predict(
            x
        )
        if class_prob is None:
            target = self.compose(
                tsf_layers, tsf_masks, occ_grid, tsf_bkgs, class_prob
            )  # B(K**L*M)CHW
            x = x.unsqueeze(1).expand(-1, K**L * M, -1, -1, -1)
            if img_masks != None:
                img_masks = img_masks.unsqueeze(1).expand(-1, K**L * M, -1, -1, -1)
            distances = self.criterion(x, target, weights=img_masks)
            loss_r = distances.min(1)[0].mean()
            loss = (loss_r, loss_r, torch.Tensor([0.0]), torch.Tensor([0.0]))
        else:
            target = self.compose(
                tsf_layers, tsf_masks, occ_grid, tsf_bkgs, class_prob
            )  # BCHW
            if img_masks != None:
                img_masks = img_masks.unsqueeze(1)
            if self.estimate_proba:
                freq_loss = self.reg_func(class_prob, type="freq")
                bin_loss = self.reg_func(class_prob, type="bin")

                loss_r = self.criterion(
                    x.unsqueeze(1), target.unsqueeze(1), weights=img_masks
                ).mean()
                if self.add_empty_sprite and not self.are_sprite_frozen:
                    loss_em = self.reg_func(class_prob, type="empty_sprite")
                    loss_r += loss_em
                loss_freq = 1 - freq_loss.sum()
                loss_bin = bin_loss.mean()
                loss_all = (
                    loss_r + self.freq_weight * loss_freq + self.curr_bin_weight * loss_bin
                )
                class_oh = torch.zeros(class_prob.shape, device=x.device).scatter_(
                    1, class_prob.argmax(1, keepdim=True), 1
                )
                distances = 1 - class_oh.permute(2, 0, 1).flatten(1)  # B(L*K)
                loss = (loss_all, loss_r, loss_bin, loss_freq, loss_em)
            else:
                loss_r = self.criterion(
                    x.unsqueeze(1), target.unsqueeze(1), weights=img_masks
                ).mean()
                distances = 1 - class_prob.permute(2, 0, 1).flatten(1)  # B(L*K)
                loss = (loss_r, loss_r, torch.Tensor([0.0]), torch.Tensor([0.0]), loss_em)

        return loss, distances, class_prob

    def predict(self, x):
        B, C, H, W = x.size()
        h, w = self.prototypes.shape[2:]
        L, K, M = self.n_objects, self.n_sprites, self.n_backgrounds or 1
        if hasattr(self, "mask_generator"):
            masks = self.mask_generator(self.latent_params)
            masks = masks.reshape(-1, 1, self.sprite_size[0], self.sprite_size[1])
            if self.freeze_frg:
                prototypes = self.prototypes
            else:
                prototypes = self.frg_generator(self.latent_params).reshape(
                    -1, self.color_channels, self.sprite_size[0], self.sprite_size[1]
                )
            if self.add_empty_sprite:
                if not self.freeze_frg:
                    prototypes = torch.cat(
                        [
                            prototypes,
                            torch.zeros(
                                1, *prototypes[0].shape, device=prototypes.device
                            ),
                        ]
                    )
                masks = torch.cat(
                    [masks, torch.zeros(1, *masks[0].shape, device=masks.device)]
                )
            prototypes = self.clamp_func(prototypes)
            if self.inject_noise and self.training:
                masks = masks
            else:
                masks = self.clamp_func(masks)
        else:
            prototypes = self.prototypes
            masks = self.masks

        prototypes = prototypes.unsqueeze(1).expand(K, B, C, -1, -1)
        if self.are_frg_frozen:
            prototypes = prototypes.detach()
        masks = masks.unsqueeze(1).expand(K, B, 1, -1, -1)
        sprites = torch.cat([prototypes, masks], dim=2)
        if self.inject_noise and self.training:
            # XXX we use a canva to inject noise after transformations to avoid gridding artefacts
            if self.add_empty_sprite:
                canvas = torch.cat(
                    [torch.ones(K - 1, B, 1, h, w), torch.zeros(1, B, 1, h, w)]
                ).to(x.device)
            else:
                canvas = torch.ones(K, B, 1, h, w, device=x.device)
            sprites = torch.cat([sprites, canvas], dim=2)
        if self.are_sprite_frozen:
            sprites = sprites.detach()
        features = self.encoder(x)
        tsf_sprites = torch.stack(
            [self.sprite_transformers[k](x, sprites, features)[1] for k in range(L)],
            dim=0,
        )
        if self.has_layer_tsf:
            layer_features = features.unsqueeze(1).expand(-1, K, -1).reshape(B * K, -1)
            if tsf_sprites.shape[-1] == W:
                h, w = tsf_sprites.shape[-2:]
            tsf_layers = self.layer_transformer(
                x, tsf_sprites.view(L, B * K, -1, h, w), layer_features
            )[1]
            tsf_layers = tsf_layers.view(B, K, L, -1, H, W).transpose(0, 2)  # LKBCHW
        else:
            tsf_layers = tsf_sprites.transpose(1, 2)  # LKBCHW

        if self.inject_noise and self.training:
            tsf_layers, tsf_masks, tsf_noise = torch.split(tsf_layers, [C, 1, 1], dim=3)
        else:
            tsf_layers, tsf_masks = torch.split(tsf_layers, [C, 1], dim=3)

        if self.learn_backgrounds:
            if hasattr(self, "mask_generator"):
                if not self.freeze_bkg:
                    backgrounds = self.bkg_generator(self.latent_bkg_params).reshape(
                        -1, self.color_channels, self.img_size[0], self.img_size[1]
                    )
                    backgrounds = self.clamp_func(backgrounds)
                else:
                    backgrounds = self.backgrounds
            else:
                backgrounds = self.backgrounds
            backgrounds = backgrounds.unsqueeze(1).expand(M, B, C, -1, -1)
            tsf_bkgs = self.bkg_transformer(x, backgrounds, features)[1].transpose(
                0, 1
            )  # MBCHW
        else:
            tsf_bkgs = None

        if self.inject_noise and self.training:  #  and epoch >= 500:
            noise = (
                torch.rand(K, 1, H, W, device=x.device)[None, None, ...]
                .expand(L, B, K, 1, H, W)
                .transpose(1, 2)
            )
            tsf_masks = tsf_masks + tsf_noise * (
                2 * self.inject_noise * noise - self.inject_noise
            )
            tsf_masks = self.clamp_func(tsf_masks)

        occ_grid = self.predict_occlusion_grid(x, features)  # LLB

        if self.estimate_proba:
            logits = self.estimate_logits(features) # self.proba(features).reshape(B, L, K)
            if self.add_empty_sprite and self.are_sprite_frozen:
                logits = logits[:, :, :-1] # B, L, K-1
<<<<<<< HEAD
                class_prob = self.softmax_f(logits, dim=-1).permute(1, 2, 0) # LKB
                class_prob = torch.cat([class_prob, torch.zeros(L, 1, B, device=class_prob.device)], dim=1)
            else:
                class_prob = self.softmax_f(logits, dim=-1).permute(1, 2, 0) # LKB
=======
                class_prob = torch.nn.functional.softmax(logits, dim=-1).permute(1, 2, 0) # LKB
                class_prob = torch.cat([class_prob, torch.zeros(L, 1, B, device=class_prob.device)], dim=1)
            else:
                class_prob = torch.nn.functional.softmax(logits, dim=-1).permute(1, 2, 0) # LKB
>>>>>>> 6376bc8a
        else:
            if self.estimate_minimum:
                class_prob = self.greedy_algo_selection(
                    x, tsf_layers, tsf_masks, tsf_bkgs, occ_grid
                )  # LKB
                self._class_prob = class_prob  # for monitoring and debug only
            else:
                class_prob = None

        return tsf_layers, tsf_masks, tsf_bkgs, occ_grid, class_prob

    def predict_occlusion_grid(self, x, features):
        B, L = x.size(0), self.n_objects
        if self.pred_occlusion:
            inp = features if features is not None else x
            occ_grid = self.occ_predictor(inp)  # view(-1, L, L)
            occ_grid = torch.sigmoid(occ_grid)
            grid = torch.zeros(B, L, L, device=x.device)
            indices = torch.tril_indices(row=L, col=L, offset=-1)
            grid[:, indices[0], indices[1]] = occ_grid
            occ_grid = grid + torch.triu(1 - grid.transpose(1, 2), diagonal=1)
        else:
            occ_grid = self.occ_grid.unsqueeze(0).expand(B, -1, -1)

        return occ_grid.permute(1, 2, 0)  # LLB

    @torch.no_grad()
    def greedy_algo_selection(self, x, layers, masks, bkgs, occ_grid):
        L, K, B, C, H, W = layers.shape
        if self.add_empty_sprite and self.are_sprite_frozen: # 1. exclude empty sprite if frozen
            layers, masks = layers[:, :-1], masks[:, :-1]
            K = K - 1
        x, device = x.unsqueeze(0).expand(K, -1, -1, -1, -1), x.device
        bkgs = torch.zeros(1, B, C, H, W, device=device) if bkgs is None else bkgs
        cur_layers = torch.cat([bkgs, torch.zeros(L, B, C, H, W, device=device)])
        cur_masks = torch.cat(
            [
                torch.ones(1, B, 1, H, W, device=device),
                torch.zeros(L, B, 1, H, W, device=device),
            ]
        )
        one, zero = torch.ones(B, L, 1, device=device), torch.zeros(
            B, 1, L + 1, device=device
        )
        occ_grid = torch.cat(
            [zero, torch.cat([one, occ_grid.permute(2, 0, 1)], dim=2)], dim=1
        ).permute(1, 2, 0)

        resps, diff_select = torch.zeros(L, K, B, device=device), [[], []]
        for step in range(self.greedy_algo_iter):
            for l, (layer, mask) in enumerate(zip(layers, masks), start=1):
                recons = []
                for k in range(K):
                    tmp_layers = torch.cat(
                        [cur_layers[:l], layer[[k]], cur_layers[l + 1 :]]
                    )
                    tmp_masks = torch.cat(
                        [cur_masks[:l], mask[[k]], cur_masks[l + 1 :]]
                    )
                    recons.append(layered_composition(tmp_layers, tmp_masks, occ_grid))
                distance = ((x - torch.stack(recons)) ** 2).flatten(2).mean(2)
                if self.add_empty_sprite and not self.are_sprite_frozen:
                    distance += (
                        self.lambda_empty_sprite
                        * torch.Tensor([1] * (K - 1) + [0]).to(device)[:, None]
                    )

                resp = torch.zeros(K, B, device=device).scatter_(
                    0, distance.argmin(0, keepdim=True), 1
                )
                resps[l - 1] = resp
                cur_layers[l] = (layer * resp[..., None, None, None]).sum(axis=0)
                cur_masks[l] = (mask * resp[..., None, None, None]).sum(axis=0)

            if True:
                # For debug purposes only
                if step == 0:
                    indices = resps.argmax(1).flatten()
                else:
                    new_indices = resps.argmax(1).flatten()
                    diff_select[0].append(str(step))
                    diff_select[1].append(
                        (new_indices != indices).float().mean().item()
                    )
                    indices = new_indices
        # For debug purposes only
        if step > 0:
            self._diff_selections = diff_select

        if self.add_empty_sprite and self.are_sprite_frozen:
            resps = torch.cat([resps, torch.zeros(L, 1, B, device=device)], dim=1)
        return resps

    def compose(self, layers, masks, occ_grid, backgrounds=None, class_prob=None):
        L, K, B, C, H, W = layers.shape
        device = occ_grid.device

        is_binary = (class_prob == 0) | (class_prob == 1)
        is_only_0_or_1 = is_binary.all()

        if class_prob is not None:
            if is_only_0_or_1:
                masks = (masks * class_prob[..., None, None, None]).sum(axis=1)
                layers = (layers * class_prob[..., None, None, None]).sum(axis=1)

                if backgrounds is not None:
                    masks = torch.cat([torch.ones(1, B, 1, H, W, device=device), masks]) # why 1, not M?
                    layers = torch.cat([backgrounds, layers])
                    one, zero = torch.ones(B, L, 1, device=device), torch.zeros(
                        B, 1, L + 1, device=device
                    )
                    occ_grid = torch.cat(
                        [zero, torch.cat([one, occ_grid.permute(2, 0, 1)], dim=2)], dim=1
                    ).permute(1, 2, 0)

                return layered_composition(layers, masks, occ_grid)
            else:
                masks = (masks * class_prob[..., None, None, None]) 
                if backgrounds is not None:
                    masks = torch.cat([torch.ones(1, K, B, 1, H, W, device=device)/K, masks]) # why 1, not M?
                    M, _, _, _, _ = backgrounds.shape
                    backgrounds = backgrounds.unsqueeze(1).expand(-1, K, -1, -1, -1, -1)
                    layers = torch.cat([backgrounds, layers])
                    one, zero = torch.ones(B, L, 1, device=device), torch.zeros(
                        B, 1, L + 1, device=device
                    )
                    occ_grid = torch.cat(
                        [zero, torch.cat([one, occ_grid.permute(2, 0, 1)], dim=2)], dim=1
                    ).permute(1, 2, 0)

                return layered_composition(layers, masks, occ_grid, proba=True)

        else:
            layers = [
                layers[k][(None,) * (L - 1)].transpose(k, L - 1) for k in range(L)
            ]  # L elements of size K1.. 1BCHW
            masks = [
                masks[k][(None,) * (L - 1)].transpose(k, L - 1) for k in range(L)
            ]  # L elements of size K1...1BCHW
            size = (K,) * L + (B, C, H, W)
            if backgrounds is not None:
                M = backgrounds.size(0)
                backgrounds = backgrounds[(None,) * L].transpose(0, L)  # M1..1BCHW
                layers = [backgrounds] + [layers[k][None] for k in range(L)]
                masks = [torch.ones((1,) * (L + 1) + (B, C, H, W)).to(device)] + [
                    masks[k][None] for k in range(L)
                ]
                one, zero = torch.ones(B, L, 1, device=device), torch.zeros(
                    B, 1, L + 1, device=device
                )
                occ_grid = torch.cat(
                    [zero, torch.cat([one, occ_grid.permute(2, 0, 1)], dim=2)], dim=1
                ).permute(1, 2, 0)
                size = (M,) + size
            else:
                M = 1

            occ_grid = occ_grid[..., None, None, None]
            res = torch.zeros(size, device=device)
            for k in range(len(layers)):
                if backgrounds is not None:
                    j_start = 1 if self.pred_occlusion else k + 1
                else:
                    j_start = 0 if self.pred_occlusion else k + 1
                occ_masks = torch.ones(size, device=device)
                for j in range(j_start, len(layers)):
                    if j != k:
                        occ_masks *= 1 - occ_grid[j, k] * masks[j]
                res += occ_masks * masks[k] * layers[k]
            return res.view(K**L * M, B, C, H, W).transpose(0, 1)

    def criterion(self, inp, target, weights=None, reduction="mean"):
        dist = self._criterion(inp, target)
        if weights is not None:
            dist = dist * weights
        if reduction == "mean":
            return dist.flatten(2).mean(2)
        elif reduction == "sum":
            return dist.flatten(2).sum(2)
        elif reduction == "none":
            return dist
        else:
            raise NotImplementedError

    @torch.no_grad()
    def transform(
        self,
        x,
        with_composition=False,
        pred_semantic_labels=False,
        pred_instance_labels=False,
        with_bkg=True,
        hard_occ_grid=False,
    ):
        B, C, H, W = x.size()
        L, K = self.n_objects, self.n_sprites

        tsf_layers, tsf_masks, tsf_bkgs, occ_grid, class_prob = self.predict(x)
        if class_prob is not None:
            class_oh = torch.zeros(class_prob.shape, device=x.device).scatter_(
                1, class_prob.argmax(1, keepdim=True), 1
            )
        else:
            class_oh = None

        if pred_semantic_labels:
            label_layers = (
                torch.arange(1, K + 1, device=x.device)[(None,) * 4]
                .transpose(0, 4)
                .expand(L, -1, B, 1, H, W)
            )
            true_occ_grid = (occ_grid > 0.5).float()
            target = self.compose(
                label_layers,
                (tsf_masks > 0.5).long(),
                true_occ_grid,
                class_prob=class_oh
            ).squeeze(1)
            if self.return_map_out:
                bboxes = get_bbox_from_mask(tsf_masks)
                class_ids = class_oh
                return target.clamp(0, self.n_sprites).long(), bboxes, class_ids
            else:
                return target.clamp(0, self.n_sprites).long()

        elif pred_instance_labels:
            label_layers = (
                torch.arange(1, L + 1, device=x.device)[(None,) * 5]
                .transpose(0, 5)
                .expand(-1, K, B, 1, H, W)
            )
            true_occ_grid = (occ_grid > 0.5).float()
            target = self.compose(
                label_layers,
                (tsf_masks > 0.5).long(),
                true_occ_grid,
                class_prob=class_oh,
            ).squeeze(1)
            target = target.clamp(0, L).long()
            if not with_bkg and class_oh is not None:
                bkg_idx = target == 0
                tsf_layers = (tsf_layers * class_oh[..., None, None, None]).sum(axis=1)
                new_target = ((tsf_layers - x) ** 2).sum(2).argmin(0).long() + 1
                target[bkg_idx] = new_target[bkg_idx]
            return target

        else:
            occ_grid = (occ_grid > 0.5).float() if hard_occ_grid else occ_grid
            tsf_layers, tsf_masks = tsf_layers.clamp(0, 1), tsf_masks.clamp(0, 1)
            
            if tsf_bkgs is not None:
                tsf_bkgs = tsf_bkgs.clamp(0, 1)

            if hard_occ_grid: # Threshold also the class probability for visualization
                class_prob = class_oh
            target = self.compose(tsf_layers, tsf_masks, occ_grid, tsf_bkgs, class_prob)
            if class_prob is not None:
                target = target.unsqueeze(1)

            if with_composition:
                compo = []
                for k in range(L):
                    compo += [
                        tsf_layers[k].transpose(0, 1),
                        tsf_masks[k].transpose(0, 1),
                    ]
                if self.learn_backgrounds:
                    compo.insert(2, tsf_bkgs.transpose(0, 1))
                return target, compo, class_prob
            else:
                return target

    def step(self):
        self.cur_epoch += 1
        [tsf.step() for tsf in self.sprite_transformers]
        if hasattr(self, "layer_transformer"):
            self.layer_transformer.step()
        if self.learn_backgrounds:
            self.bkg_transformer.step()
        if hasattr(self, "proba") and self.curr_bin_weight < self.bin_weight:
            if not self.are_sprite_frozen:
                self.curr_bin_weight = self.start_bin_weight + (self.bin_weight - self.start_bin_weight) * ((self.cur_epoch-self.freeze_milestone) / 40)
                print(f"Updating bin weight to {self.curr_bin_weight}")
        # if hasattr(self, "proba") and self.cur_epoch == 25:
        #    self.curr_bin_weight = 0.01
        #    print(f"Updating bin weight to {self.curr_bin_weight}")


    def set_optimizer(self, opt):
        self.optimizer = opt
        [tsf.set_optimizer(opt) for tsf in self.sprite_transformers]
        if hasattr(self, "layer_transformer"):
            self.layer_transformer.set_optimizer(opt)
        if self.learn_backgrounds:
            self.bkg_transformer.set_optimizer(opt)

    def load_state_dict(self, state_dict):
        unloaded_params = []
        state = self.state_dict()
        for name, param in state_dict.items():
            if name in state:
                if isinstance(param, nn.Parameter):
                    param = param.data
                if "activations" in name and state[name].shape != param.shape:
                    state[name].copy_(
                        torch.Tensor([True] * state[name].size(0)).to(param.device)
                    )
                else:
                    state[name].copy_(param)
            elif name == "prototypes":
                state["prototype_params"].copy_(param)
            elif name == "backgrounds":
                state["bkg_params"].copy_(param)
            else:
                unloaded_params.append(name)
        if len(unloaded_params) > 0:
            print_warning(f"load_state_dict: {unloaded_params} not found")

    def reassign_empty_clusters(self, proportions):
        if not self._reassign_cluster or self.are_sprite_frozen:
            return [], 0
        if self.add_empty_sprite:
            proportions = proportions[:-1] / max(proportions[:-1])

        N, threshold = len(proportions), self.empty_cluster_threshold
        reassigned = []
        idx = torch.argmax(proportions).item()
        for i in range(N):
            if proportions[i] < threshold:
                self.restart_branch_from(i, idx)
                reassigned.append(i)
                # break  # if one cluster is split, stop reassigning
        if len(reassigned) > 0:
            self.restart_branch_from(idx, idx)

        return reassigned, idx

    def restart_branch_from(self, i, j):
        if hasattr(self, "mask_generator"):
            self.latent_params[i].data.copy_(
                copy_with_noise(self.latent_params[j], NOISE_SCALE)
            )
            params = [self.latent_params]
        else:
            self.mask_params[i].data.copy_(self.mask_params[j].detach().clone())
            params = [self.mask_params]
            if not self.freeze_frg:
                self.prototype_params[i].data.copy_(
                    copy_with_noise(self.prototype_params[j], NOISE_SCALE)
                )
                params.extend([self.prototype_params])
        [
            tsf.restart_branch_from(i, j, noise_scale=0)
            for tsf in self.sprite_transformers
        ]

        if hasattr(self, "optimizer"):
            opt = self.optimizer
            if isinstance(opt, (Adam,)):
                for param in params:
                    if "exp_avg" in opt.state[param]:
                        opt.state[param]["exp_avg"][i] = opt.state[param]["exp_avg"][j]
                        opt.state[param]["exp_avg_sq"][i] = opt.state[param]["exp_avg_sq"][
                            j
                        ]
                    else:
                        # make sure we are here because frg is frozen (not in the graph yet)
                        assert self.are_frg_frozen
            elif isinstance(opt, (RMSprop,)):
                for param in params:
                    opt.state[param]["square_avg"][i] = opt.state[param]["square_avg"][
                        j
                    ]
            else:
                raise NotImplementedError(
                    "unknown optimizer: you should define how to reinstanciate statistics if any"
                )<|MERGE_RESOLUTION|>--- conflicted
+++ resolved
@@ -650,10 +650,7 @@
             else: 
                 latent_params = self.latent_params # KD
             latent_params = torch.nn.functional.layer_norm(latent_params, (latent_params.shape[-1],))
-<<<<<<< HEAD
-=======
             """
->>>>>>> 6376bc8a
             proba_theta = [self.proba[l](features) for l in range(self.n_objects)]
             proba_theta = torch.stack(proba_theta, dim=2).permute(1,0,2) # DBL
             D, B, L = proba_theta.shape
@@ -829,17 +826,10 @@
             logits = self.estimate_logits(features) # self.proba(features).reshape(B, L, K)
             if self.add_empty_sprite and self.are_sprite_frozen:
                 logits = logits[:, :, :-1] # B, L, K-1
-<<<<<<< HEAD
                 class_prob = self.softmax_f(logits, dim=-1).permute(1, 2, 0) # LKB
                 class_prob = torch.cat([class_prob, torch.zeros(L, 1, B, device=class_prob.device)], dim=1)
             else:
                 class_prob = self.softmax_f(logits, dim=-1).permute(1, 2, 0) # LKB
-=======
-                class_prob = torch.nn.functional.softmax(logits, dim=-1).permute(1, 2, 0) # LKB
-                class_prob = torch.cat([class_prob, torch.zeros(L, 1, B, device=class_prob.device)], dim=1)
-            else:
-                class_prob = torch.nn.functional.softmax(logits, dim=-1).permute(1, 2, 0) # LKB
->>>>>>> 6376bc8a
         else:
             if self.estimate_minimum:
                 class_prob = self.greedy_algo_selection(
