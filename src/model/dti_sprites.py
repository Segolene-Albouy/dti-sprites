--- conflicted
+++ resolved
@@ -427,12 +427,6 @@
             self.softmax_f = torch.nn.functional.softmax if softmax_f == "softmax" else gumbel_softmax
             self.proba_type = kwargs.get("proba_type", "marionette")
             if self.proba_type == "linear":  # linear mapping
-<<<<<<< HEAD
-=======
-                #self.proba = nn.Sequential(
-                #    nn.Linear(self.encoder.out_ch, self.n_sprites),
-                #    nn.LayerNorm(self.n_sprites, elementwise_affine=False))
->>>>>>> 78319683
                 self.proba = nn.Sequential(nn.Linear(self.encoder.out_ch, self.n_sprites * n_objects), nn.LayerNorm(self.n_sprites * n_objects, elementwise_affine=False))
             else:  # marionette-like
                 self.proba = [nn.Sequential(
