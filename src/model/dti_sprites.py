--- conflicted
+++ resolved
@@ -1104,14 +1104,9 @@
             if not self.are_sprite_frozen:
                 self.curr_bin_weight = self.start_bin_weight + (self.bin_weight - self.start_bin_weight) * ((self.cur_epoch-self.freeze_milestone) / 40)
                 print(f"Updating bin weight to {self.curr_bin_weight}")
-<<<<<<< HEAD
-        #if hasattr(self, "proba") and self.cur_epoch == 25:
-        #    self.curr_bin_weight = 0.001
-=======
         # if hasattr(self, "proba") and self.cur_epoch == 25:
         #    self.curr_bin_weight = 0.01
         #    print(f"Updating bin weight to {self.curr_bin_weight}")
->>>>>>> 142e17a9
 
 
     def set_optimizer(self, opt):
