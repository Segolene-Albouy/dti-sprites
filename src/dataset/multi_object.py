from abc import ABCMeta
from functools import lru_cache
from PIL import Image

import numpy as np
from torch.utils.data.dataset import Dataset as TorchDataset
from torchvision.transforms import ToTensor, Compose, Resize

from ..utils import coerce_to_path_and_check_exist, use_seed
from ..utils.path import DATASETS_PATH
import os


class _AbstractMultiObjectDataset(TorchDataset):
    __metaclass__ = ABCMeta
    root = DATASETS_PATH
    name = NotImplementedError
    n_channels = 3
    n_classes = NotImplementedError
    img_size = NotImplementedError
    N = NotImplementedError
    instance_eval = True

    def __init__(self, split, **kwargs):
        self.data_path = coerce_to_path_and_check_exist(self.root / self.name)
        self.split = split
        self.eval_mode = kwargs.get("eval_mode", False) or split == "test"
        self.eval_semantic = kwargs.get("eval_semantic", False)
        self.eval_qualitative = kwargs.get("eval_qualitative", False)

        if self.eval_mode:
            self.size = 320
        elif split == "val":
            with use_seed(42):
                self.val_indices = np.random.choice(range(self.N), 100, replace=False)
            self.size = 100
        else:
            self.size = self.N

    def __len__(self):
        return self.size

    def __getitem__(self, idx):
        path = self.data_path
        if self.split == "val":
            idx = self.val_indices[idx]
        inp = self.transform(Image.open(path / "images" / f"{idx}.png").convert("RGB"))
        if self.eval_semantic:
            label = (
                self.transform_gt(
                    Image.open(path / "sem_masks" / f"{idx}.png").convert("L")
                )
                * 255
            ).long()
        else:
            if os.path.exists(path / "masks"):
                label = (
                    self.transform_gt(
                        Image.open(path / "masks" / f"{idx}.png").convert("L")
                    )
                    * 255
                ).long()
            else:
                label = -1
        return inp, label, [], str(self.data_path / "images" / f"{idx}.png")

    @property
    @lru_cache()
    def transform(self):
        return Compose([ToTensor()])

    @property
    @lru_cache()
    def transform_gt(self):
        return Compose([ToTensor()])


class DSpritesGrayDataset(_AbstractMultiObjectDataset):
    name = "dsprites_gray"
    img_size = (64, 64)
    N = 60000
    n_classes = 4


class CLEVR6Dataset(_AbstractMultiObjectDataset):
    name = "clevr6"
    img_size = (128, 128)
    N = 34963
    n_classes = 7

class CLEVRDataset(_AbstractMultiObjectDataset):
    name = "clevr"
    img_size = (128, 128)
    N = 100000
    n_classes = 7
<<<<<<< HEAD

=======
>>>>>>> 78319683

class TetrominoesDataset(_AbstractMultiObjectDataset):
    name = "tetrominoes"
    img_size = (35, 35)
    N = 60000
    n_classes = 20


class FleuronsCompDataset(_AbstractMultiObjectDataset):
    name = "fleuron_compounds"
    img_size = (64, 64)
    N = 100
    n_classes = 72
    pred_class = True

    def __init__(self, split, **kwargs):
        super().__init__(split, **kwargs)
        self.data_path = coerce_to_path_and_check_exist(self.root / self.name)
        self.input_files = os.listdir(str(self.data_path) + "/images_512")
        self.seg_eval = kwargs.get("seg_eval", True)
        self.instance_eval = kwargs.get("instance_eval", True)
        if self.split == "val":
            raise ValueError

    def __getitem__(self, idx):
        inp = self.transform(
            Image.open(self.data_path / "images_512" / self.input_files[idx]).convert(
                "RGB"
            )
        )
        return inp, -1, [], str(self.input_files[idx])

    @property
    @lru_cache()
    def transform(self):
        return Compose([Resize(self.img_size), ToTensor()])


class FleuronsCompSyntDataset(_AbstractMultiObjectDataset):
    name = "fleuron_compounds_synt"
    img_size = (128, 128)
    N = 50436
    n_classes = 72
    pred_class = True

    def __init__(self, split, **kwargs):
        super().__init__(split, **kwargs)
        self.data_path = coerce_to_path_and_check_exist(self.root / self.name)
        self.input_files = os.listdir(str(self.data_path) + "/img")
        self.seg_eval = kwargs.get("seg_eval", True)
        self.instance_eval = kwargs.get("instance_eval", True)
        self.tr = self.transform()
        if self.split == "val":
            self.size = 0

    def __getitem__(self, idx):
        inp = self.tr(
            Image.open(self.data_path / "img" / self.input_files[idx]).convert("RGB")
        )
        return inp, -1, [], str(self.input_files[idx])

    @property
    @lru_cache()
    def transform(self):
        return Compose([Resize(self.img_size), ToTensor()])<|MERGE_RESOLUTION|>--- conflicted
+++ resolved
@@ -93,10 +93,6 @@
     img_size = (128, 128)
     N = 100000
     n_classes = 7
-<<<<<<< HEAD
-
-=======
->>>>>>> 78319683
 
 class TetrominoesDataset(_AbstractMultiObjectDataset):
     name = "tetrominoes"
