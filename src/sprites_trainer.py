--- conflicted
+++ resolved
@@ -47,13 +47,8 @@
 from .utils.path import CONFIGS_PATH, RUNS_PATH
 from .utils.plot import plot_bar, plot_lines
 
-<<<<<<< HEAD
-from omegaconf import OmegaConf, DictConfig
-import hydra
-=======
 from PIL import Image, ImageFont, ImageDraw
 
->>>>>>> d4131401
 from torch.profiler import profile, record_function, ProfilerActivity
 from fvcore.nn import FlopCountAnalysis
 
@@ -84,26 +79,16 @@
     """Pipeline to train a NN model using a certain dataset, both specified by an YML config."""
 
     @use_seed()
-<<<<<<< HEAD
-    def __init__(self, cfg):
-        run_dir = RUNS_PATH / cfg.dataset.name / cfg.training.tag
-=======
     def __init__(self, cfg, run_dir, save):
->>>>>>> d4131401
         self.run_dir = coerce_to_path_and_create_dir(run_dir)
         self.logger = get_logger(self.run_dir, name="trainer")
         self.print_and_log_info(
             "Trainer initialisation: run directory is {}".format(run_dir)
         )
-<<<<<<< HEAD
-
-        self.save_img = cfg.training.save
-=======
         self.save_img = save
 
         OmegaConf.save(cfg, self.run_dir / "config.yaml")
         self.print_and_log_info("Current config copied to run directory")
->>>>>>> d4131401
 
         if torch.cuda.is_available():
             type_device = "cuda"
@@ -141,7 +126,7 @@
             if cfg["training"]["batch_size"] < len(train_dataset)
             else len(train_dataset)
         )
-        self.n_workers = cfg["training"]["n_workers"]
+        self.n_workers = cfg["training"].get("n_workers", 4)
         self.train_loader = DataLoader(
             train_dataset,
             batch_size=self.batch_size,
@@ -170,20 +155,12 @@
             self.n_iterations = self.n_epochs * len(self.train_loader)
 
         # Model
-<<<<<<< HEAD
-        self.model_kwargs = cfg["model"]["sprites"]
-        self.model_name = self.model_kwargs["name"]
-        self.model = get_model(self.model_name)(
-            self.train_loader.dataset, **self.model_kwargs
-        ).to(self.device)
-=======
         self.model_kwargs = cfg["model"]
         self.model_name = self.model_kwargs["name"]
         self.is_gmm = "gmm" in self.model_name
         self.model = get_model(self.model_name)(self.n_epochs,
                                                 self.train_loader.dataset, **self.model_kwargs
                                                 ).to(self.device)
->>>>>>> d4131401
         self.print_and_log_info(
             "Using model {} with kwargs {}".format(self.model_name, self.model_kwargs)
         )
@@ -209,15 +186,9 @@
         self.learn_proba = getattr(self.model, "proba", False)
         # Optimizer
         opt_params = cfg["training"]["optimizer"] or {}
-<<<<<<< HEAD
-        optimizer_name = cfg["training"].get("opt_name", "adam")
-        cluster_kwargs = cfg["training"].get("cluster",{})
-        tsf_kwargs = cfg["training"].get("transformer",{})
-=======
         optimizer_name = cfg["training"]["optimizer_name"]
         cluster_kwargs = cfg["training"].get("cluster_optimizer", {})
         tsf_kwargs = cfg["training"]["transformer_optimizer"] or {}
->>>>>>> d4131401
         self.optimizer = get_optimizer(optimizer_name)(
             [
                 dict(params=self.model.cluster_parameters(), **cluster_kwargs),
@@ -233,18 +204,12 @@
         self.print_and_log_info("transformer kwargs {}".format(tsf_kwargs))
 
         # Scheduler
-<<<<<<< HEAD
-        scheduler_params = cfg["training"].get("scheduler", {}) or {}
-        scheduler_name = cfg["training"].get("sch_name", "multi_step")
-        self.scheduler_update_range = cfg["training"].get("update_range", "epoch")
-=======
         scheduler_params = cfg["training"].get("scheduler", {})
         scheduler_name = cfg["training"].get("scheduler_name", None)
 
         # self.scheduler_update_range = scheduler_params.get("update_range", "epoch")
         self.scheduler_update_range = cfg["training"].get("scheduler_update_range", "epoch")
 
->>>>>>> d4131401
         assert self.scheduler_update_range in ["epoch", "batch"]
         if scheduler_name == "multi_step" and isinstance(
                 scheduler_params["milestones"][0], float
@@ -1700,15 +1665,7 @@
                 + "\n"
             )
 
-@hydra.main(config_path="../hydra_conf", config_name="config")
-def hydra_trainer(cfg: DictConfig) ->None:
-    trainer=Trainer(cfg, seed=cfg.training.seed)
-    trainer.run(seed=cfg.training.seed)
-
-<<<<<<< HEAD
-if __name__ == "__main__":
-    hydra_trainer()
-=======
+
 import datetime
 
 
@@ -1745,5 +1702,4 @@
 
 
 if __name__ == "__main__":
-    main()
->>>>>>> d4131401
+    main()