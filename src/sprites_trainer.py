--- conflicted
+++ resolved
@@ -8,8 +8,10 @@
 
 import numpy as np
 import pandas as pd
+
 print("Torch import")
 import torch
+
 print("2- Torch import")
 from torch.utils.data import DataLoader
 from torch.nn import functional as F
@@ -305,7 +307,9 @@
                     self.run_dir / "masked_prototypes"
                 )
                 [
-                    coerce_to_path_and_create_dir(self.masked_prototypes_path / f"proto{k}")
+                    coerce_to_path_and_create_dir(
+                        self.masked_prototypes_path / f"proto{k}"
+                    )
                     for k in range(self.n_prototypes)
                 ]
                 self.masks_path = coerce_to_path_and_create_dir(self.run_dir / "masks")
@@ -321,7 +325,7 @@
                     coerce_to_path_and_create_dir(self.backgrounds_path / f"bkg{k}")
                     for k in range(self.n_backgrounds)
                 ]
-            
+
             # Transformation predictions
             self.transformation_path = coerce_to_path_and_create_dir(
                 self.run_dir / "transformations"
@@ -330,7 +334,9 @@
                 :N_TRANSFORMATION_PREDICTIONS
             ].to(self.device)
             for k in range(self.images_to_tsf.size(0)):
-                out = coerce_to_path_and_create_dir(self.transformation_path / f"img{k}")
+                out = coerce_to_path_and_create_dir(
+                    self.transformation_path / f"img{k}"
+                )
                 convert_to_img(self.images_to_tsf[k]).save(out / "input.png")
                 N = self.n_clusters if self.n_clusters <= 40 else 2 * self.n_prototypes
                 [coerce_to_path_and_create_dir(out / f"tsf{k}") for k in range(N)]
@@ -1026,7 +1032,9 @@
         if self.save_img:
             # Save gifs for prototypes
             for k in range(self.n_prototypes):
-                save_gif(self.prototypes_path / f"proto{k}", f"prototype{k}.gif", size=size)
+                save_gif(
+                    self.prototypes_path / f"proto{k}", f"prototype{k}.gif", size=size
+                )
                 shutil.rmtree(str(self.prototypes_path / f"proto{k}"))
                 if self.learn_masks:
                     save_gif(
@@ -1039,7 +1047,9 @@
                     shutil.rmtree(str(self.masks_path / f"mask{k}"))
 
             for k in range(self.n_backgrounds):
-                save_gif(self.backgrounds_path / f"bkg{k}", f"background{k}.gif", size=size)
+                save_gif(
+                    self.backgrounds_path / f"bkg{k}", f"background{k}.gif", size=size
+                )
                 shutil.rmtree(str(self.backgrounds_path / f"bkg{k}"))
 
             # Save gifs for transformation predictions
@@ -1346,11 +1356,7 @@
 
             else:
                 # TODO: proba segmentation
-<<<<<<< HEAD
                 exit("Not implemented")
-=======
-                exit("exited.")
->>>>>>> f2907159
                 _, distances, class_prob = self.model(images)
                 distances = distances.view(B, *(self.n_prototypes,) * self.n_objects)
                 other_idxs = []
@@ -1429,11 +1435,7 @@
 
                 else:
                     # TODO: proba segmentation
-<<<<<<< HEAD
                     exit("Not implemented")
-=======
-                    exit("exited.")
->>>>>>> f2907159
                     distances = distances.view(
                         B, *(self.n_prototypes,) * self.n_objects
                     )
@@ -1513,11 +1515,7 @@
                 ).cpu()
             else:
                 # TODO: proba segmentation
-<<<<<<< HEAD
                 exit("Not implemented")
-=======
-                exit("exited.")
->>>>>>> f2907159
                 _, distances, class_prob = self.model(images)
                 distances = distances.view(B, *(self.n_prototypes,) * self.n_objects)
                 other_idxs = []
