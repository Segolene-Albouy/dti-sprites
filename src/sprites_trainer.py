import sys
import os
import shutil
import datetime
import time
import argparse
import traceback

import seaborn as sns
import numpy as np
import pandas as pd

import torch
from torch.utils.data import DataLoader

import hydra
from hydra.core.hydra_config import HydraConfig
from omegaconf import DictConfig, OmegaConf

from .abstract_trainer import AbstractTrainer, PRINT_CHECK_CLUSTERS_FMT

try:
    import visdom
except ModuleNotFoundError:
    pass

from .dataset import get_dataset
from .model import get_model
from .model.tools import safe_model_state_dict
from .optimizer import get_optimizer
from .utils import (
    use_seed,
    coerce_to_path_and_check_exist,
    coerce_to_path_and_create_dir,
)
from .utils.image import convert_to_img, save_gif
from .utils.logger import print_warning
from .utils.metrics import (
    AverageTensorMeter,
    AverageMeter,
    Scores,
    SegmentationScores,
    InstanceSegScores,
)
from .utils.path import RUNS_PATH
from .utils.consts import *

from PIL import ImageDraw

from fvcore.nn import FlopCountAnalysis


class Trainer(AbstractTrainer):
    """Pipeline to train a NN model using a certain dataset, both specified by an YML config"""

    model_name = "dti_sprites"
    interpolate_settings = {
        'mode': 'bilinear',
        'align_corners': False
    }

    n_backgrounds = None
    n_objects = None
    pred_class = None
    n_clusters = None
    learn_masks = None
    learn_backgrounds = None
    learn_proba = None

<<<<<<< HEAD
class Trainer:
    """Pipeline to train a NN model using a certain dataset, both specified by an YML config."""

    @use_seed()
    def __init__(self, cfg, run_dir, save=False):
        self.run_dir = coerce_to_path_and_create_dir(run_dir)
        self.logger = get_logger(self.run_dir, name="trainer")
        self.print_and_log_info(
            "Trainer initialisation: run directory is {}".format(run_dir)
        )

        self.save_img = save
        OmegaConf.save(cfg, self.run_dir / "config.yaml")
        self.print_and_log_info(f"Current config copied to run directory")

        # with open(self.config_path) as fp:
        #     cfg = yaml.load(fp, Loader=yaml.FullLoader)

        if torch.cuda.is_available():
            type_device = "cuda"
            nb_device = torch.cuda.device_count()
        else:
            type_device = "cpu"
            nb_device = None
        self.device = torch.device(type_device)
        self.print_and_log_info(
            "Using {} device, nb_device is {}".format(type_device, nb_device)
        )
=======
    masked_prototypes_path = None
    masks_path = None
    backgrounds_path = None
>>>>>>> 1ab66713

    eval_semantic = None
    eval_qualitative = None
    eval_with_bkg = None

    @use_seed()
    def __init__(self, cfg, run_dir, save=False):
        super().__init__(cfg, run_dir, save)

    ######################
    #   SETUP METHODS    #
    ######################

    def setup_dataset(self):
        """Set up dataset parameters and load dataset"""
        super().setup_dataset()
        self.seg_eval = getattr(self.train_dataset, "seg_eval", False)
        self.instance_eval = getattr(self.train_dataset, "instance_eval", False)

    def get_model(self):
        """Return model instance"""
        return get_model(self.model_name)(
            n_epochs=self.n_epochs,
            dataset=self.train_loader.dataset,
            **self.model_kwargs
        )

<<<<<<< HEAD
        self.img_size = train_dataset.img_size
        self.batch_size = (
            cfg["training"]["batch_size"]
            if cfg["training"]["batch_size"] < len(train_dataset)
            else len(train_dataset)
        )
        self.n_workers = cfg["training"].get("n_workers", 4)
        self.train_loader = DataLoader(
            train_dataset,
            batch_size=self.batch_size,
            num_workers=self.n_workers,
            shuffle=True,
        )
        self.val_loader = DataLoader(
            val_dataset, batch_size=self.batch_size, num_workers=self.n_workers
        )
        self.print_and_log_info(
            "Dataloaders instantiated with batch_size={} and n_workers={}".format(
                self.batch_size, self.n_workers
            )
        )
        self.seg_eval = getattr(train_dataset, "seg_eval", False)
        self.instance_eval = getattr(train_dataset, "instance_eval", False)

        self.n_batches = len(self.train_loader)
        self.n_iterations, self.n_epoches = cfg["training"].get("n_iterations"), cfg[
            "training"
        ].get("n_epoches")
        assert not (self.n_iterations is not None and self.n_epoches is not None)
        if self.n_iterations is not None:
            self.n_epoches = max(self.n_iterations // self.n_batches, 1)
        else:
            self.n_iterations = self.n_epoches * len(self.train_loader)

        # Model
        self.model_kwargs = cfg["model"]
        self.model_name = self.model_kwargs["name"]
        self.is_gmm = "gmm" in self.model_name
        self.model = get_model(self.model_name)(
            self.n_epoches, self.train_loader.dataset, **self.model_kwargs
        ).to(self.device)

        self.print_and_log_info(
            "Using model {} with kwargs {}".format(self.model_name, self.model_kwargs)
        )
        self.print_and_log_info(
            "Number of trainable parameters: {}".format(
                f"{count_parameters(self.model):,}"
            )
        )
        self.n_prototypes = self.model.n_prototypes
=======
    def setup_model(self):
        """Initialize model architecture"""
        super().setup_model()
>>>>>>> 1ab66713
        self.n_backgrounds = getattr(self.model, "n_backgrounds", 0)
        self.n_objects = max(self.model.n_objects, 1)
        self.pred_class = getattr(self.model, "pred_class", False) or getattr(
            self.model, "estimate_minimum", False
        )

        # Calculate number of clusters
        if self.pred_class:
            self.n_clusters = self.n_prototypes * self.n_objects
        else:
            self.n_clusters = self.n_prototypes ** self.n_objects * max(
                self.n_backgrounds, 1
            )

        # Additional sprite model properties
        self.learn_masks = getattr(self.model, "learn_masks", False)
        self.learn_backgrounds = getattr(self.model, "learn_backgrounds", False)
        self.learn_proba = getattr(self.model, "proba", False)

<<<<<<< HEAD
        # Optimizer
        training = cfg.get("training", {})
        opt_params = training.get("optimizer", {})
        optimizer_name = training.get("optimizer_name", "adam")
        cluster_kwargs = training.get("cluster_optimizer", {})
        tsf_kwargs = training.get("transformer_optimizer", {})
=======
    def setup_directories(self):
        super().setup_directories()

        if not self.save_img:
            return

        if self.learn_masks:
            self.masked_prototypes_path = coerce_to_path_and_create_dir(self.run_dir / "masked_prototypes")
            self.masks_path = coerce_to_path_and_create_dir(self.run_dir / "masks")
            for k in range(self.n_prototypes):
                coerce_to_path_and_create_dir(self.masked_prototypes_path / f"proto{k}")
                coerce_to_path_and_create_dir(self.masks_path / f"mask{k}")

                for j in range(self.images_to_tsf.size(0)):
                    img_path = self.transformation_path / f"img{j}"
                    coerce_to_path_and_create_dir(img_path / f"frg_tsf{k}")
                    coerce_to_path_and_create_dir(img_path / f"mask_tsf{k}")

        if self.learn_backgrounds:
            self.backgrounds_path = coerce_to_path_and_create_dir(self.run_dir / "backgrounds")
            for k in range(self.n_backgrounds):
                coerce_to_path_and_create_dir(self.backgrounds_path / f"bkg{k}")

                for j in range(self.images_to_tsf.size(0)):
                    img_path = self.transformation_path / f"img{j}"
                    coerce_to_path_and_create_dir(img_path / f"bkg_tsf{k}")

    def setup_optimizer(self):
        """Configure optimizer for Sprites model"""
        train_params = self.cfg.get("training", {})
        opt_params = train_params.get("optimizer", {})
        optimizer_name = train_params.get("optimizer_name", "adam")
        cluster_kwargs = self.cfg["training"].get("cluster_optimizer", {})
        tsf_kwargs = self.cfg["training"]["transformer_optimizer"] or {}

        # Create optimizer with multiple parameter groups
>>>>>>> 1ab66713
        self.optimizer = get_optimizer(optimizer_name)(
            [
                dict(params=self.model.cluster_parameters(), **cluster_kwargs),
                dict(params=self.model.transformer_parameters(), **tsf_kwargs),
            ],
            **opt_params,
        )

        self.model.set_optimizer(self.optimizer)

        # Log optimizer configuration
        self.print_and_log_info(
<<<<<<< HEAD
            "Using optimizer {} with kwargs {}".format(optimizer_name, opt_params)
        )
        self.print_and_log_info("cluster kwargs {}".format(cluster_kwargs))
        self.print_and_log_info("transformer kwargs {}".format(tsf_kwargs))

        # Scheduler
        scheduler_params = cfg["training"].get("scheduler", {})
        scheduler_name = cfg["training"].get("scheduler_name", "constant_lr")
        self.scheduler_update_range = scheduler_params.get("update_range", "epoch")
        assert self.scheduler_update_range in ["epoch", "batch"]
        if scheduler_name == "multi_step" and isinstance(
            scheduler_params["milestones"][0], float
        ):
            n_tot = (
                self.n_epoches
                if self.scheduler_update_range == "epoch"
                else self.n_iterations
            )
            scheduler_params["milestones"] = [
                round(m * n_tot) for m in scheduler_params["milestones"]
            ]
        self.scheduler = get_scheduler(scheduler_name)(
            self.optimizer, **scheduler_params
        )
        self.cur_lr = self.scheduler.get_last_lr()[0]
        self.print_and_log_info(
            "Using scheduler {} with parameters {}".format(
                scheduler_name, scheduler_params
            )
=======
            f"Using optimizer {optimizer_name} with kwargs {opt_params}"
>>>>>>> 1ab66713
        )
        self.print_and_log_info(f"cluster kwargs {cluster_kwargs}")
        self.print_and_log_info(f"transformer kwargs {tsf_kwargs}")

    @property
    def train_metric_names(self):
        metric_names = ["time/img", "loss_rec", "loss_em", "loss_bin", "loss_freq"]
        metric_names += [f"prop_clus{i}" for i in range(self.n_clusters)]
        return metric_names

    def setup_val_scores(self):
        self.eval_semantic = self.cfg["training"].get("eval_semantic", False)
        self.eval_qualitative = self.cfg["training"].get("eval_qualitative", False)
        self.eval_with_bkg = self.cfg["training"].get("eval_with_bkg", False)

        # Create appropriate score tracker based on evaluation mode
        if hasattr(self, 'seg_eval') and self.seg_eval:
            self.val_scores = SegmentationScores(self.n_classes)
        elif hasattr(self, 'instance_eval') and self.instance_eval:
            self.val_scores = InstanceSegScores(
                self.n_objects + 1, with_bkg=self.eval_with_bkg
            )
        else:
            self.val_scores = Scores(self.n_classes, self.n_prototypes)

    def setup_prototypes(self):
        super().save_prototypes()
        self.check_cluster_interval = self.cfg["training"]["check_cluster_interval"]
        if not self.save_img:
            return
        for k in range(self.images_to_tsf.size(0)):
            convert_to_img(self.images_to_tsf[k]).save(self.transformation_path / f"img{k}" / "input.png")

    def setup_visualizer(self, *args, **kwargs):
        """Set up real-time visualization (e.g., Visdom)"""
        pass

    def setup_additional_components(self, *args, **kwargs):
        """Set up any additional trainer-specific components"""
        pass

    ######################
    #    MAIN METHODS    #
    ######################

    def load_from_tag(self, tag, resume=False):
        self.print_and_log_info("Loading model from run {}".format(tag))
        path = coerce_to_path_and_check_exist(
            RUNS_PATH / self.dataset_name / tag / MODEL_FILE
        )
        checkpoint = torch.load(path, map_location=self.device)
        try:
            self.model.load_state_dict(checkpoint["model_state"])
        except RuntimeError:
            state = safe_model_state_dict(checkpoint["model_state"])
            self.model.module.load_state_dict(state, dataset=self.train_loader.dataset)
        self.start_epoch, self.start_batch = 1, 1
        if resume:
            self.start_epoch, self.start_batch = (
                checkpoint["epoch"],
                checkpoint.get("batch", 0) + 1,
            )
            self.optimizer.load_state_dict(checkpoint["optimizer_state"])
            self.scheduler.load_state_dict(checkpoint["scheduler_state"])
            self.cur_lr = self.scheduler.get_last_lr()[0]
        if hasattr(self.model, "cur_epoch"):
            self.model.cur_epoch = checkpoint["epoch"]
        self.print_and_log_info(
            "Checkpoint loaded at epoch {}, batch {}".format(
                self.start_epoch, self.start_batch - 1
            )
        )
        self.print_and_log_info("LR = {}".format(self.cur_lr))

    @use_seed()
    def run(self):
        cur_iter = (self.start_epoch - 1) * self.n_batches + self.start_batch - 1
        prev_train_stat_iter, prev_val_stat_iter = cur_iter, cur_iter
        prev_check_cluster_iter = cur_iter
        if self.start_epoch == self.n_epochs:
            self.print_and_log_info("No training, only evaluating")
            self.evaluate()
            self.save_metric_plots()
            self.print_and_log_info("Training run is over")
            return
        for epoch in range(self.start_epoch, self.n_epochs + 1):
            batch_start = self.start_batch if epoch == self.start_epoch else 1
            for batch, (images, _, img_masks, _) in enumerate(
                    self.train_loader, start=1
            ):
                if batch < batch_start:
                    continue
                cur_iter += 1
                if cur_iter > self.n_iterations:
                    break

                self.single_train_batch_run(images, img_masks)
                if self.scheduler_update_range == "batch":
                    self.update_scheduler(epoch, batch=batch)

                if (cur_iter - prev_train_stat_iter) >= self.train_stat_interval:
                    prev_train_stat_iter = cur_iter
                    self.log_train_metrics(cur_iter, epoch, batch)

                if (cur_iter - prev_check_cluster_iter) >= self.check_cluster_interval:
                    prev_check_cluster_iter = cur_iter
                    self.check_cluster(cur_iter, epoch, batch)

                if (cur_iter - prev_val_stat_iter) >= self.val_stat_interval:
                    prev_val_stat_iter = cur_iter
                    if not self.is_val_empty:
                        self.run_val()
                        self.log_val_metrics(cur_iter, epoch, batch)
                    self.save(epoch=epoch, batch=batch)
                    if self.save_img:
                        self.log_images(cur_iter)

            self.model.step()
            if self.scheduler_update_range == "epoch" and batch_start == 1:
                self.update_scheduler(epoch + 1, batch=1)

        self.save(epoch=epoch, batch=batch)
        self.save_metric_plots()
        self.evaluate()
        self.print_and_log_info("Training run is over")

    def single_train_batch_run(self, images, masks):
        start_time = time.time()
        B = images.size(0)
        self.model.train()
        images = images.to(self.device)

        if isinstance(masks, torch.Tensor) and masks.numel() > 0:
            masks = masks.to(self.device)
        else:
            masks = None

        self.optimizer.zero_grad()
        loss, distances, class_prob = self.model(images, masks)
        loss[0].backward()

        for param_group in self.optimizer.param_groups:
            for param in param_group['params']:
                if param.grad is not None:
                    param.grad = param.grad.clone()

        self.optimizer.step()

        with torch.no_grad():
            if self.learn_proba:
                class_oh = torch.zeros(class_prob.shape, device=class_prob.device).scatter_(
                    1, class_prob.argmax(1, keepdim=True), 1
                )
                one_hot = class_oh.permute(2, 0, 1).flatten(1)  # B(L*K)
                proportions = one_hot.mean(0)
            else:
                if self.pred_class:  # distances B(L*K), discovery
                    proportions = (1 - distances).mean(0)
                else:  # distances B(K**L*M), clustering
                    argmin_idx = distances.argmin(1)
                    one_hot = torch.zeros(
                        B, distances.size(1), device=self.device
                    ).scatter(1, argmin_idx[:, None], 1)
                    proportions = one_hot.sum(0) / B

        self.train_metrics.update(
            {
                "time/img": (time.time() - start_time) / B,
                "loss_rec": loss[1].item(),
                "loss_em": loss[4].item(),
                "loss_bin": loss[2].item(),
                "loss_freq": loss[3].item(),
            }
        )
        self.train_metrics.update(
            {f"prop_clus{i}": p.item() for i, p in enumerate(proportions)}
        )

    ######################
    #   SAVING METHODS   #
    ######################

    @torch.no_grad()
    def save_masked_prototypes(self, cur_iter=None):
<<<<<<< HEAD
        prototypes = self.model.prototypes
        masks = self.model.masks
        for k in range(self.n_prototypes):
            if cur_iter is not None:
                convert_to_img(prototypes[k] * masks[k]).save(self.masked_prototypes_path / f"proto{k}" / f"{cur_iter}.jpg")
            else:
                img = torch.vstack([prototypes[k] * masks[k], masks[k]])
                convert_to_img(img, with_alpha=True).save(self.masked_prototypes_path / f"prototype{k}.png")
=======
        self.save_pred(
            cur_iter,
            pred_name="prototype",
            transform_fn=lambda proto, k: proto * self.model.masks[k],
            prefix="proto"
        )
>>>>>>> 1ab66713

    @torch.no_grad()
    def save_masks(self, cur_iter=None):
        self.save_pred(
            cur_iter=cur_iter,
            pred_name="mask",
            n_preds=self.n_prototypes
        )

    @torch.no_grad()
    def save_backgrounds(self, cur_iter=None):
        self.save_pred(cur_iter, pred_name="background", prefix="bkg")

    @torch.no_grad()
    def save_transformed_images(self, cur_iter=None):
        self.model.eval()
        if self.learn_masks:
            output, compositions, _ = self.model.transform(
                self.images_to_tsf, with_composition=True
            )
        else:
            output, compositions = self.model.transform(self.images_to_tsf), []

        transformed_imgs = torch.cat([self.images_to_tsf.unsqueeze(1), output], 1)
        N = self.get_n_clusters()
        transformed_imgs = transformed_imgs[:, : N + 1]
        for k in range(transformed_imgs.size(0)):
            for j, img in enumerate(transformed_imgs[k][1:]):
                tsf_path = self.transformation_path / f"img{k}"
                if cur_iter is not None:
                    self.save_img_to_path(img, tsf_path / f"tsf{j}", f"{cur_iter}.jpg")
                else:
                    self.save_img_to_path(img, tsf_path, f"tsf{j}.png")

        i = 0
        for name in ["frg", "mask", "bkg", "frg_aux", "mask_aux"]:
            if name == "bkg" and not self.learn_backgrounds:
                continue
            if i == len(compositions):
                break

            layer = compositions[i].expand(-1, -1, self.images_to_tsf.size(1), -1, -1)
            compositions[i] = torch.cat([self.images_to_tsf.unsqueeze(1), layer], 1)
            if name in ["frg", "mask", "bkg"]:
                for k in range(transformed_imgs.size(0)):
                    tmp_path = self.transformation_path / f"img{k}"
                    for j, img in enumerate(compositions[i][k][1:]):
                        if cur_iter is not None:
                            self.save_img_to_path(img, tmp_path / f"{name}_tsf{j}", f"{cur_iter}.jpg")
                        else:
                            self.save_img_to_path(img, tmp_path, f"{name}_tsf{j}.png")
            i += 1

        return transformed_imgs, compositions

    def _save_additional_image_gifs(self, size):
        """Save additional image GIFs specific to Sprites trainer"""
        if hasattr(self, 'learn_masks') and self.learn_masks:
            if hasattr(self, 'masked_prototypes_path') and os.path.exists(self.masked_prototypes_path):
                for k in range(self.n_prototypes):
                    self.save_gif_to_path(self.masked_prototypes_path / f"proto{k}", f"prototype{k}.gif", size=size)

            if hasattr(self, 'masks_path') and os.path.exists(self.masks_path):
                for k in range(self.n_prototypes):
                    self.save_gif_to_path(self.masks_path / f"mask{k}", f"mask{k}.gif", size=size)

            for i in range(self.images_to_tsf.size(0)):
                for k in range(self.n_prototypes):
                    for component in ["frg", "mask"]:
                        component_path = self.transformation_path / f"img{i}" / f"{component}_tsf{k}"
                        self.save_gif_to_path(component_path, f"{component}_tsf{k}.gif", size=size)

        if hasattr(self, 'learn_backgrounds') and self.learn_backgrounds:
            if hasattr(self, 'backgrounds_path') and os.path.exists(self.backgrounds_path):
                for k in range(self.n_backgrounds):
                    self.save_gif_to_path(self.backgrounds_path / f"bkg{k}", f"background{k}.gif", size=size)

            for i in range(self.images_to_tsf.size(0)):
                for k in range(self.n_backgrounds):
                    bkg_tsf_path = self.transformation_path / f"img{i}" / f"bkg_tsf{k}"
                    self.save_gif_to_path(bkg_tsf_path, f"bkg_tsf{k}.gif", size=size)

    ######################
    #   LOGGING METHODS  #
    ######################

    def _log_model_specific_images(self, cur_iter):
        """Visualize masks, masked prototypes, and backgrounds if applicable"""
        if self.learn_masks:
            self.save_masked_prototypes(cur_iter)
            self.update_visualizer_images(
                self.model.prototypes * self.model.masks, "masked_prototypes", nrow=5
            )
            self.save_masks(cur_iter)
            self.update_visualizer_images(self.model.masks, "masks", nrow=5)

        if self.learn_backgrounds:
            self.save_backgrounds(cur_iter)
            self.update_visualizer_images(self.model.backgrounds, "backgrounds", nrow=5)

    def _log_transformation_compositions(self, compositions, C, H, W):
        if len(compositions) > 0:
            k = 0
            # Visualize foreground and mask transformations
            for imgs, name in zip(compositions[:2], ["frg_tsf", "mask_tsf"]):
                self.update_visualizer_images(
                    imgs.view(-1, imgs.size(2), H, W), name, nrow=self.n_prototypes + 1
                )
                k += 1

            # Visualize background transformations
            if self.learn_backgrounds:
                imgs = compositions[k]
                self.update_visualizer_images(
                    imgs.view(-1, imgs.size(2), H, W),
                    "bkg_tsf",
                    nrow=self.n_backgrounds + 1,
                )
                k += 1

            # Visualize auxiliary transformations for multi-object models
            if self.n_objects > 1:
                for name in ["frg_tsf_aux", "mask_tsf_aux"]:
                    imgs = compositions[k]
                    self.update_visualizer_images(
                        imgs.view(-1, imgs.size(2), H, W),
                        name,
                        nrow=self.n_prototypes + 1,
                    )
                    k += 1

    def get_transformation_nrow(self, tsf_imgs):
        """Custom row count for transformation visualization"""
        return tsf_imgs.size(1)

    ######################
    # VALIDATION METHODS #
    ######################

    def check_cluster(self, cur_iter, epoch, batch):
        if hasattr(self.model, "_diff_selections") and self.visualizer is not None:
            diff = self.model._diff_selections
            x, y = [[cur_iter] * len(diff[0])], [diff[1]]
            self.visualizer.line(
                y,
                x,
                win="diff selection",
                update="append",
                opts=dict(
                    title="diff selection",
                    legend=diff[0],
                    width=VIZ_WIDTH,
                    height=VIZ_HEIGHT,
                ),
            )

        proportions = torch.Tensor(
            [self.train_metrics[f"prop_clus{i}"].avg for i in range(self.n_clusters)]
        )
        if self.n_backgrounds > 1:
            proportions = proportions.view(self.n_prototypes, self.n_backgrounds)
            for axis, is_bkg in zip([1, 0], [False, True]):
                prop = proportions.sum(axis)
                reassigned, idx = self.model.reassign_empty_clusters(
                    prop, is_background=is_bkg
                )
                msg = PRINT_CHECK_CLUSTERS_FMT(
                    epoch, self.n_epochs, batch, self.n_batches, reassigned, idx
                )
                if is_bkg:
                    msg += " for backgrounds"
                self.print_and_log_info(msg)
                self.print_and_log_info(
                    ", ".join(
                        ["prop_{}={:.4f}".format(k, prop[k]) for k in range(len(prop))]
                    )
                )
        elif self.n_objects > 1:
            k = np.random.randint(0, self.n_objects)
            if self.n_clusters == self.n_prototypes ** self.n_objects:
                prop = (
                    proportions.view((self.n_prototypes,) * self.n_objects)
                    .transpose(0, k)
                    .flatten(1)
                    .sum(1)
                )
            else:
                prop = proportions.view(self.n_objects, self.n_prototypes)[k]
            reassigned, idx = self.model.reassign_empty_clusters(prop)
            msg = PRINT_CHECK_CLUSTERS_FMT(
                epoch, self.n_epochs, batch, self.n_batches, reassigned, idx
            )
            msg += f" for object layer {k}"
            self.print_and_log_info(msg)
            self.print_and_log_info(
                ", ".join(
                    ["prop_{}={:.4f}".format(k, prop[k]) for k in range(len(prop))]
                )
            )
        else:
            reassigned, idx = self.model.reassign_empty_clusters(proportions)
            msg = PRINT_CHECK_CLUSTERS_FMT(
                epoch, self.n_epochs, batch, self.n_batches, reassigned, idx
            )
            self.print_and_log_info(msg)
        self.train_metrics.reset(*[f"prop_clus{i}" for i in range(self.n_clusters)])

    @torch.no_grad()
    def run_val(self):
        """Run validation step for current model"""
        self.model.eval()

        for images, labels, _, _ in self.val_loader:
            B, C, H, W = images.shape
            images = images.to(self.device)

            # Get model outputs
            loss_val, distances, class_prob = self.model(images)
            self.val_metrics.update({"loss_val": loss_val[0].item()})

            # Clustering
            if self.n_backgrounds > 1 and not self.pred_class:
                assert class_prob is None
                distances, _ = distances.view(B, self.n_prototypes, self.n_backgrounds).min(2)

            # Multi-object
            other_idxs = []
            if self.n_objects > 1 and not self.pred_class:
                assert class_prob is None
                distances = distances.view(B, *(self.n_prototypes,) * self.n_objects)
                for k in range(self.n_objects, 1, -1):
                    distances, idx = distances.min(k)
                    other_idxs.insert(0, idx)

            if self.learn_proba and class_prob is not None:
                class_oh = class_prob.permute(2, 0, 1).flatten(1)
                argmin_idx = class_oh.argmax(1)
            else:
                argmin_idx = distances.argmin(1)

            if self.seg_eval:
                self.evaluate_segmentation(images, labels, argmin_idx, other_idxs, B, H, W)
            elif self.instance_eval:
                self.evaluate_instance(images, labels, argmin_idx, other_idxs, B)
            else:
                assert self.n_objects == 1
                self.val_scores.update(labels.long().numpy(), argmin_idx.cpu().numpy())

    ######################
    # EVALUATION METHODS #
    ######################

    def evaluate(self):
        print(f"TAU: {self.model.tau}")
        self.model.eval()
        label = self.train_loader.dataset[0][1]
        empty_label = isinstance(label, (int, np.integer)) and label == -1
        if empty_label:
            if self.seg_eval:
                self.segmentation_qualitative_eval()
            elif self.instance_eval:
                self.instance_seg_qualitative_eval()
            else:
                self.qualitative_eval()
        elif self.seg_eval or self.instance_eval:
            if (self.seg_eval and self.learn_masks) or self.eval_semantic:
                self.print_and_log_info("Semantic segmentation evaluation")
                self.segmentation_quantitative_eval()
                self.segmentation_qualitative_eval()
            elif self.instance_eval and self.learn_masks:  # NOTE: evaluate either semantic or instance
                self.print_and_log_info("Instance segmentation evaluation")
                self.instance_seg_quantitative_eval()
                self.instance_seg_qualitative_eval()
        else:
            self.quantitative_eval()
            if self.eval_qualitative:
                self.qualitative_eval()

        self.print_and_log_info("Evaluation is over")

    def evaluate_segmentation(self, images, labels, argmin_idx, other_idxs, B, H, W):
        """Handle semantic segmentation evaluation"""
        if self.n_objects == 1:
            masks = self.model.transform(images, with_composition=True)[1][1]
            masks = masks[torch.arange(B), argmin_idx]
            self.val_scores.update(labels.long().numpy(), (masks > 0.5).long().cpu().numpy())
            return

        target = self.model.transform(images, pred_semantic_labels=True).cpu()

        if not self.pred_class:
            target = target.view(B, *(self.n_prototypes,) * self.n_objects, H, W)
            real_idxs = []
            for idx in [argmin_idx] + other_idxs:
                for i in real_idxs:
                    idx = idx[torch.arange(B), i]
                real_idxs.insert(0, idx)
                target = target[torch.arange(B), idx]

        self.val_scores.update(labels.long().numpy(), target.long().cpu().numpy())

    def evaluate_instance(self, images, labels, argmin_idx, other_idxs, B):
        """Handle instance segmentation evaluation"""
        if self.n_objects == 1:
            # Single object case
            masks = self.model.transform(images, with_composition=True)[1][1]
            self.val_scores.update(labels.long().numpy(), (masks > 0.5).long().cpu().numpy())
            return

        target = self.model.transform(images, pred_instance_labels=True, with_bkg=self.eval_with_bkg).cpu()

        if not self.pred_class:
            target = target.view(B, *(self.n_prototypes,) * self.n_objects, images.size(2), images.size(3))
            real_idxs = []
            for idx in [argmin_idx] + other_idxs:
                for i in real_idxs:
                    idx = idx[torch.arange(B), i]
                real_idxs.insert(0, idx)
                target = target[torch.arange(B), idx]

            if not self.eval_with_bkg:
                bkg_idx = target == 0
                tsf_layers = self.model.predict(images)[0]
                new_target = ((tsf_layers - images) ** 2).sum(3).min(1)[0].argmin(0).long() + 1
                target[bkg_idx] = new_target[bkg_idx]

        self.val_scores.update(labels.long().numpy(), target.long().numpy())

    @torch.no_grad()
    def distance_eval(self):
        dataset = self.train_loader.dataset
        train_loader = DataLoader(
            dataset,
            batch_size=self.batch_size,
            num_workers=self.n_workers,
            shuffle=False,
        )
        paths = []
        distances = []
        ids = []
        for images, _, _, path in train_loader:
            images = images.to(self.device)
            dist = self.model(images)[1]
            dist_min_by_sample, argmin_idx = map(lambda t: t.cpu().numpy(), dist.min(1))
            paths.append(path)
            distances.append(dist_min_by_sample)
            ids.append(argmin_idx)

        paths = np.concatenate(paths)
        distances = np.concatenate(distances)
        ids = np.concatenate(ids)
        ret_val = []
        for p, d, i in zip(paths, distances, ids):
            ret_val.append((p, d, i))

        return np.array(ret_val)

    @torch.no_grad()
    def qualitative_eval(self):
        """Routine to save qualitative results"""
        loss = AverageMeter()
        scores_path = self.run_dir / FINAL_SCORES_FILE
        with open(scores_path, mode="w") as f:
            f.write("loss\n")
            for k in range(self.n_prototypes):
                f.write("clus_loss{" + str(k) + "}\n")
            for k in range(self.n_prototypes):
                f.write("ctr_clus_loss{" + str(k) + "}\n")

        cluster_path = coerce_to_path_and_create_dir(self.run_dir / "clusters")
        dataset = self.train_loader.dataset
        train_loader = DataLoader(
            dataset,
            batch_size=self.batch_size,
            num_workers=self.n_workers,
            shuffle=False,
        )

        # Compute results
        distances, cluster_idx = np.array([]), np.array([], dtype=np.int32)
        averages = {k: AverageTensorMeter() for k in range(self.n_prototypes)}
        cluster_by_path = []
        for images, _, _, path in train_loader:
            images = images.to(self.device)
            _, dist, class_prob = self.model(images)
            if self.n_backgrounds > 1:
                assert class_prob is None
                dist = dist.view(
                    images.size(0), self.n_prototypes, self.n_backgrounds
                ).min(2)[0]

            dist_min_by_sample, argmin_idx = map(lambda t: t.cpu().numpy(), dist.min(1))
            if self.learn_proba:
                class_oh = class_prob.permute(2, 0, 1).flatten(1)
                argmin_idx = class_oh.argmax(1).cpu().numpy()
                hist, _ = np.histogram(class_prob.cpu().numpy(), bins=self.bin_edges)
                self.bin_counts += hist

            loss.update(dist_min_by_sample.mean(), n=len(dist_min_by_sample))
            argmin_idx = argmin_idx.astype(np.int32)
            distances = np.hstack([distances, dist_min_by_sample])
            cluster_idx = np.hstack([cluster_idx, argmin_idx])
            if hasattr(train_loader.dataset, "data_path"):
                cluster_by_path += [
                    (os.path.relpath(p, train_loader.dataset.data_path), argmin_idx[i])
                    for i, p in enumerate(path)
                ]

            transformed_imgs = self.model.transform(images).cpu()
            for k in range(self.n_prototypes):
                imgs = transformed_imgs[argmin_idx == k, k]
                averages[k].update(imgs)

        # Save cluster_by_path as csv
        if cluster_by_path:
            cluster_by_path = pd.DataFrame(
                cluster_by_path, columns=["path", "cluster_id"]
            ).set_index("path")
            cluster_by_path.to_csv(self.run_dir / "cluster_by_path.csv")

        self.print_and_log_info("bin_counts: " + str(self.bin_counts))
        self.print_and_log_info("final_loss: {:.5}".format(float(loss.avg)))

        # Save results
        with open(cluster_path / "cluster_counts.tsv", mode="w") as f:
            f.write("\t".join([str(k) for k in range(self.n_prototypes)]) + "\n")
            f.write(
                "\t".join([str(averages[k].count) for k in range(self.n_prototypes)])
                + "\n"
            )
        for k in range(self.n_prototypes):
            path = coerce_to_path_and_create_dir(cluster_path / f"cluster{k}")
            indices = np.where(cluster_idx == k)[0]
            top_idx = np.argsort(distances[indices])[:N_CLUSTER_SAMPLES]
            for j, idx in enumerate(top_idx):
                inp = dataset[indices[idx]][0].unsqueeze(0).to(self.device)
                convert_to_img(inp).save(path / f"top{j}_raw.png")
                convert_to_img(self.model.transform(inp)[0, k]).save(
                    path / f"top{j}_tsf.png"
                )
            if len(indices) <= N_CLUSTER_SAMPLES:
                random_idx = indices
            else:
                random_idx = np.random.choice(indices, N_CLUSTER_SAMPLES, replace=False)
            for j, idx in enumerate(random_idx):
                inp = dataset[idx][0].unsqueeze(0).to(self.device)
            try:
                convert_to_img(averages[k].avg).save(path / "avg.png")
            except AssertionError:
                print_warning(f"no image found in cluster {k}")

    @torch.no_grad()
    def segmentation_quantitative_eval(self):
        """Run and save evaluation for semantic segmentation"""
        dataset = get_dataset(self.dataset_name)(
            "train", eval_mode=True, eval_semantic=True, **self.dataset_kwargs
        )
        train_loader = DataLoader(
            dataset,
            batch_size=self.batch_size,
            num_workers=self.n_workers,
            shuffle=False,
        )
        loss = AverageMeter()
        scores_path = self.run_dir / FINAL_SEMANTIC_SCORES_FILE
        scores = SegmentationScores(self.n_classes)
        with open(scores_path, mode="w") as f:
            f.write("loss\t" + "\t".join(scores.names) + "\n")

        for images, labels, _, _ in train_loader:
            images = images.to(self.device)
            loss_val, distances, class_prob = self.model(images)
            hist, _ = np.histogram(class_prob.cpu().numpy(), bins=self.bin_edges)
            self.bin_counts += hist
            B, C, H, W = images.shape
            if self.n_objects == 1:
                masks = self.model.transform(images, with_composition=True)[1][1]
                if masks.size(1) > 1:
                    if self.learn_proba:
                        class_oh = class_prob.permute(2, 0, 1).flatten(1)
                        argmin_idx = class_oh.argmax(1)
                    else:
                        argmin_idx = distances.argmin(1)
                    masks = masks[torch.arange(B), argmin_idx]
                scores.update(labels.long().numpy(), (masks > 0.5).long().cpu().numpy())
            else:
                if self.pred_class:
                    target = self.model.transform(
                        images, pred_semantic_labels=True
                    ).cpu()
                    scores.update(labels.long().numpy(), target.long().numpy())
                else:
                    assert class_prob is None
                    distances = distances.view(
                        B, *(self.n_prototypes,) * self.n_objects
                    )
                    other_idxs = []
                    for k in range(self.n_objects, 1, -1):
                        distances, idx = distances.min(k)
                        other_idxs.insert(0, idx)
                    argmin_idx = distances.argmin(1)

                    target = self.model.transform(
                        images, pred_semantic_labels=True
                    ).cpu()
                    target = target.view(
                        B, *(self.n_prototypes,) * self.n_objects, H, W
                    )
                    real_idxs = []
                    for idx in [argmin_idx] + other_idxs:
                        for i in real_idxs:
                            idx = idx[torch.arange(B), i]
                        real_idxs.insert(0, idx)
                        target = target[torch.arange(B), idx]
                    scores.update(labels.long().numpy(), target.long().cpu().numpy())

            loss.update(loss_val[0].item(), n=images.size(0))

        flops = FlopCountAnalysis(self.model, images)
        self.print_and_log_info("flops:" + str(flops.total()))

        scores = scores.compute()
        self.print_and_log_info("bin_counts: " + str(self.bin_counts))
        self.print_and_log_info("final_loss: {:.4f}".format(float(loss.avg)))
        self.print_and_log_info(
            "final_scores: "
            + ", ".join(["{}={:.4f}".format(k, v) for k, v in scores.items()])
        )
        with open(scores_path, mode="a") as f:
            f.write(
                "{:.6}\t".format(float(loss.avg))
                + "\t".join(map("{:.6f}".format, scores.values()))
                + "\n"
            )

    @torch.no_grad()
    def segmentation_qualitative_eval(self):
        """Run and save qualitative evaluation for semantic segmentation"""
        out = coerce_to_path_and_create_dir(self.run_dir / "semantic_seg")
        K = self.n_prototypes if self.model.add_empty_sprite else self.n_prototypes + 1
        colors = sns.color_palette("hls", K)
        colors[0] = tuple((np.asarray(colors[0]) / colors[0][0]) * 0.5)
        dataset = self.train_loader.dataset
        if 32 % self.batch_size == 0:
            N, B = 32 // self.batch_size, self.batch_size
        else:
            N, B = 8, 4
        C, H, W = dataset[0][0].shape
        train_loader = DataLoader(
            dataset, batch_size=B, num_workers=self.n_workers, shuffle=False
        )

        iterator = iter(train_loader)
        for j in range(N):
            images, _, _, _ = next(iterator)
            images = images.to(self.device)
            if self.pred_class:
                recons, composition, class_prob = self.model.transform(images, hard_occ_grid=False,
                                                                       with_composition=True)
                class_prob = class_prob.permute(2, 0, 1)
                if len(composition) % 2 != 0:
                    print("Omitting background from compositions")
                    composition = composition[:2] + composition[3:]
                n_layers = int(len(composition) / 2)
                for b in range(B):
                    for l in range(0, n_layers):
                        tsf_layers, tsf_masks = composition[l * 2], composition[l * 2 + 1]
                        _, K, _, _, _ = tsf_layers.shape
                        for k in range(K):
                            name = f"image_{b}_layer_{l}_sprite_{k}"
                            convert_to_img(tsf_layers[b, k, ...]).save(out / f"frg_rec_{name}.png")
                            weight = class_prob[b, l, k].item()
                            img_temp = convert_to_img(tsf_masks[b, k, ...] * weight)
                            draw = ImageDraw.Draw(img_temp)
                            draw.text((0, 0), "%.3f" % weight, (255, 255, 255))
                            img_temp.save(out / f"mask_rec_{name}.png")
                        construction = torch.sum(
                            tsf_layers[b] * tsf_masks[b] * class_prob[b, l, :][:, None, None, None], dim=0)
                        convert_to_img(construction).save(out / f"rec_image_{b}_layer_{l}.png")

                recons = recons.cpu()
                if self.model.return_map_out:
                    (infer_seg, bboxes, class_ids) = self.model.transform(
                        images, pred_semantic_labels=True
                    )
                    infer_seg = infer_seg.cpu()
                else:
                    infer_seg = self.model.transform(
                        images, pred_semantic_labels=True
                    ).cpu()

            else:
                # TODO: proba segmentation
                exit("Not implemented")
                _, distances, class_prob = self.model(images)
                distances = distances.view(B, *(self.n_prototypes,) * self.n_objects)
                other_idxs = []
                for k in range(self.n_objects, 1, -1):
                    distances, idx = distances.min(k)
                    other_idxs.insert(0, idx)
                dist_min_by_sample, argmin_idx = distances.min(1)

                recons = self.model.transform(images).cpu()
                recons = recons.view(B, *(self.n_prototypes,) * self.n_objects, C, H, W)
                infer_seg = self.model.transform(
                    images, pred_semantic_labels=True
                ).cpu()
                infer_seg = infer_seg.view(
                    B, *(self.n_prototypes,) * self.n_objects, H, W
                )
                real_idxs = []
                for idx in [argmin_idx] + other_idxs:
                    for i in real_idxs:
                        idx = idx[torch.arange(B), i]
                    real_idxs.insert(0, idx)
                    infer_seg = infer_seg[torch.arange(B), idx]
                    recons = recons[torch.arange(B), idx]

            infer_seg = infer_seg.unsqueeze(1).expand(-1, C, H, W)
            color_seg = torch.zeros(infer_seg.shape).float()
            masks = []
            for k, col in enumerate(colors):
                masks.append(infer_seg == k)
                color_seg[masks[-1]] = (
                    torch.Tensor(col)[None, :, None, None]
                    .to("cpu")
                    .expand(B, C, H, W)[masks[-1]]
                )

            images = images.cpu()
            for k in range(B):
                name = f"{k + j * B}".zfill(2)
                convert_to_img(images[k]).save(out / f"{name}.png")
                convert_to_img(recons[k]).save(out / f"{name}_recons.png")
                convert_to_img(color_seg[k]).save(out / f"{name}_seg_full.png")

    @torch.no_grad()
    def instance_seg_quantitative_eval(self):
        """Run and save quantitative evaluation for instance segmentation"""
        dataset = get_dataset(self.dataset_name)(
            "train", eval_mode=True, **self.dataset_kwargs
        )
        if 320 % self.batch_size == 0:
            N, B = 320 // self.batch_size, self.batch_size
        else:
            N, B = 80, 4
        train_loader = DataLoader(
            dataset, batch_size=B, num_workers=self.n_workers, shuffle=False
        )
        loss = AverageMeter()
        scores_path = self.run_dir / FINAL_SEG_SCORES_FILE
        scores = InstanceSegScores(self.n_objects + 1, with_bkg=self.eval_with_bkg)
        with open(scores_path, mode="w") as f:
            f.write("loss\t" + "\t".join(scores.names) + "\n")

        iterator = iter(train_loader)
        for k in range(N):
            images, labels, _, _ = next(iterator)
            images = images.to(self.device)
            loss_val, distances, class_prob = self.model(images)
            if self.learn_proba:
                class_oh = class_prob.permute(2, 0, 1).flatten(1)
                argmin_idx = class_oh.argmax(1).cpu().numpy()
                hist, _ = np.histogram(class_prob.cpu().numpy(), bins=self.bin_edges)
                self.bin_counts += hist
            if self.n_objects == 1:
                masks = self.model.transform(images, with_composition=True)[1][1]
                scores.update(labels.long().numpy(), (masks > 0.5).long().cpu().numpy())
            else:
                if self.pred_class:
                    target = self.model.transform(
                        images, pred_instance_labels=True, with_bkg=self.eval_with_bkg
                    ).cpu()
                    scores.update(labels.long().numpy(), target.long().numpy())

                else:
                    # TODO: proba segmentation
                    exit("Not implemented")
                    distances = distances.view(
                        B, *(self.n_prototypes,) * self.n_objects
                    )
                    other_idxs = []
                    for k in range(self.n_objects, 1, -1):
                        distances, idx = distances.min(k)
                        other_idxs.insert(0, idx)
                    dist_min_by_sample, argmin_idx = distances.min(1)

                    target = self.model.transform(
                        images, pred_instance_labels=True, with_bkg=self.eval_with_bkg
                    ).cpu()
                    target = target.view(
                        B,
                        *(self.n_prototypes,) * self.n_objects,
                        images.size(2),
                        images.size(3),
                    )
                    real_idxs = []
                    for idx in [argmin_idx] + other_idxs:
                        for i in real_idxs:
                            idx = idx[torch.arange(B), i]
                        real_idxs.insert(0, idx)
                        target = target[torch.arange(B), idx]
                    if not self.eval_with_bkg:
                        bkg_idx = target == 0
                        tsf_layers = self.model.predict(images)[0]
                        new_target = (
                                ((tsf_layers - images) ** 2)
                                .sum(3)
                                .min(1)[0]
                                .argmin(0)
                                .long()
                                + 1
                        ).cpu()
                        target[bkg_idx] = new_target[bkg_idx]
                    scores.update(labels.long().numpy(), target.long().numpy())

            loss.update(loss_val[0].item(), n=images.size(0))

        scores = scores.compute()
        self.print_and_log_info("bin_counts: " + str(self.bin_counts))
        self.print_and_log_info("final_loss: {:.4f}".format(float(loss.avg)))
        self.print_and_log_info(
            "final_scores: "
            + ", ".join(["{}={:.4f}".format(k, v) for k, v in scores.items()])
        )
        with open(scores_path, mode="a") as f:
            f.write(
                "{:.6}\t".format(loss.avg)
                + "\t".join(map("{:.6f}".format, scores.values()))
                + "\n"
            )

    @torch.no_grad()
    def instance_seg_qualitative_eval(self):
        """Run and save qualitative evaluation for instance segmentation"""
        out = coerce_to_path_and_create_dir(self.run_dir / "instance_seg")
        colors = sns.color_palette("tab10", self.n_objects + 1)
        dataset = self.train_loader.dataset
        if 32 % self.batch_size == 0:
            N, B = 32 // self.batch_size, self.batch_size
        else:
            N, B = 8, 4
        C, H, W = dataset[0][0].shape
        train_loader = DataLoader(
            dataset, batch_size=B, num_workers=self.n_workers, shuffle=False
        )

        iterator = iter(train_loader)
        for j in range(N):
            images, labels, _, _ = next(iterator)
            images = images.to(self.device)
            if self.pred_class:
                recons = self.model.transform(images, hard_occ_grid=True).cpu()
                infer_seg = self.model.transform(
                    images, pred_instance_labels=True, with_bkg=self.eval_with_bkg
                ).cpu()
            else:
                # TODO: proba segmentation
                exit("Not implemented")
                _, distances, class_prob = self.model(images)
                distances = distances.view(B, *(self.n_prototypes,) * self.n_objects)
                other_idxs = []
                for k in range(self.n_objects, 1, -1):
                    distances, idx = distances.min(k)
                    other_idxs.insert(0, idx)
                dist_min_by_sample, argmin_idx = distances.min(1)

                recons = self.model.transform(images).cpu()
                recons = recons.view(B, *(self.n_prototypes,) * self.n_objects, C, H, W)
                infer_seg = self.model.transform(
                    images, pred_instance_labels=True, with_bkg=self.eval_with_bkg
                ).cpu()
                infer_seg = infer_seg.view(
                    B, *(self.n_prototypes,) * self.n_objects, H, W
                )
                real_idxs = []
                for idx in [argmin_idx] + other_idxs:
                    for i in real_idxs:
                        idx = idx[torch.arange(B), i]
                    real_idxs.insert(0, idx)
                    infer_seg = infer_seg[torch.arange(B), idx]
                    recons = recons[torch.arange(B), idx]

                if not self.eval_with_bkg:
                    bkg_idx = infer_seg == 0
                    tsf_layers = self.model.predict(images)[0]
                    new_target = (
                            ((tsf_layers - images) ** 2).sum(3).min(1)[0].argmin(0).long()
                            + 1
                    ).cpu()
                    infer_seg[bkg_idx] = new_target[bkg_idx]

            infer_seg = infer_seg.unsqueeze(1).expand(-1, C, H, W)
            color_seg = torch.zeros(infer_seg.shape).float()
            masks = []
            for k, col in enumerate(colors):
                masks.append(infer_seg == k)
                color_seg[masks[-1]] = (
                    torch.Tensor(col)[None, :, None, None]
                    .to("cpu")
                    .expand(B, C, H, W)[masks[-1]]
                )

            images = images.cpu()
            for k in range(B):
                name = f"{k + j * B}".zfill(2)
                convert_to_img(images[k]).save(out / f"{name}.png")
                convert_to_img(recons[k]).save(out / f"{name}_recons.png")
                convert_to_img(color_seg[k]).save(out / f"{name}_seg_full.png")
                for l in range(self.n_objects + 1):
                    convert_to_img((images[k] * masks[l][k])).save(
                        out / f"{name}_seg_obj{l}.png"
                    )

    @torch.no_grad()
    def quantitative_eval(self):
        """Routine to save quantitative results: loss + scores"""
        loss = AverageMeter()
        scores_path = self.run_dir / FINAL_SCORES_FILE
        scores = Scores(self.n_classes, self.n_prototypes)
        with open(scores_path, mode="w") as f:
            f.write("loss\t" + "\t".join(scores.names) + "\n")

        dataset = get_dataset(self.dataset_name)(
            "train", eval_mode=True, **self.dataset_kwargs
        )
        loader = DataLoader(
            dataset, batch_size=self.batch_size, num_workers=self.n_workers
        )
        for images, labels, _, _ in loader:
            B = images.size(0)
            images = images.to(self.device)
            _, distances, class_prob = self.model(images)
            if self.n_backgrounds > 1:
                assert class_prob is None
                distances, bkg_idx = distances.view(
                    B, self.n_prototypes, self.n_backgrounds
                ).min(2)
            if self.n_objects > 1:
                distances = distances.view(B, *(self.n_prototypes,) * self.n_objects)
                other_idxs = []
                for k in range(self.n_objects, 1, -1):
                    distances, idx = distances.min(k)
                    other_idxs.insert(0, idx)

            dist_min_by_sample, argmin_idx = distances.min(1)
            if self.learn_proba:
                class_oh = class_prob.permute(2, 0, 1).flatten(1)
                argmin_idx = class_oh.argmax(1)

            loss.update(dist_min_by_sample.mean(), n=len(dist_min_by_sample))
            assert self.n_objects == 1
            scores.update(labels.long().numpy(), argmin_idx.cpu().numpy())

        scores = scores.compute()
        self.print_and_log_info("final_loss: {:.4f}".format(float(loss.avg)))
        self.print_and_log_info(
            "final_scores: "
            + ", ".join(["{}={:.4f}".format(k, v) for k, v in scores.items()])
        )
        with open(scores_path, mode="a") as f:
            f.write(
                "{:.6}\t".format(float(loss.avg))
                + "\t".join(map("{:.6f}".format, scores.values()))
                + "\n"
            )

    ######################
    #  VISUALIZE METHODS #
    ######################

    def win_loss(self, split):
        return f"{split}_losses"

    def get_n_clusters(self):
        """Return number of clusters for visualization"""
        if hasattr(self, 'n_clusters'):
            return self.n_clusters if self.n_clusters <= 40 else 2 * self.n_prototypes
        return super().get_n_clusters()

    def should_visualize_cls_scores(self):
        """Determine if class scores should be visualized"""
        return not hasattr(self, 'instance_eval') or not self.instance_eval

    def cls_score_name(self):
        """Return score name based on evaluation type"""
        if hasattr(self, 'seg_eval') and self.seg_eval:
            return "iou"
        return "acc"


@hydra.main(version_base=None, config_path="../conf", config_name="config")
def main(cfg: DictConfig) -> None:
    parser = argparse.ArgumentParser(
        description="Pipeline to train a NN model specified by a YML config"
    )

    torch.backends.cudnn.enabled = False
    print(OmegaConf.to_yaml(cfg))

    dataset = cfg["dataset"]["name"]
    seed = cfg["training"]["seed"]
    save = cfg["training"]["save"]
    now = datetime.datetime.now().isoformat()
    job_name = HydraConfig.get().job.name

    tag = f"{dataset}_{job_name}_{now}"

    if cfg["training"]["cont"] == True:
        cfg["training"]["resume"] = tag

    run_dir = RUNS_PATH / dataset / tag
    run_dir = str(run_dir)
    trainer = Trainer(cfg, run_dir, seed=seed, save=save)
    try:
        trainer.run(seed=seed)
    except Exception:
        traceback.print_exc(file=sys.stderr)
        raise


if __name__ == "__main__":
    main()<|MERGE_RESOLUTION|>--- conflicted
+++ resolved
@@ -67,40 +67,9 @@
     learn_backgrounds = None
     learn_proba = None
 
-<<<<<<< HEAD
-class Trainer:
-    """Pipeline to train a NN model using a certain dataset, both specified by an YML config."""
-
-    @use_seed()
-    def __init__(self, cfg, run_dir, save=False):
-        self.run_dir = coerce_to_path_and_create_dir(run_dir)
-        self.logger = get_logger(self.run_dir, name="trainer")
-        self.print_and_log_info(
-            "Trainer initialisation: run directory is {}".format(run_dir)
-        )
-
-        self.save_img = save
-        OmegaConf.save(cfg, self.run_dir / "config.yaml")
-        self.print_and_log_info(f"Current config copied to run directory")
-
-        # with open(self.config_path) as fp:
-        #     cfg = yaml.load(fp, Loader=yaml.FullLoader)
-
-        if torch.cuda.is_available():
-            type_device = "cuda"
-            nb_device = torch.cuda.device_count()
-        else:
-            type_device = "cpu"
-            nb_device = None
-        self.device = torch.device(type_device)
-        self.print_and_log_info(
-            "Using {} device, nb_device is {}".format(type_device, nb_device)
-        )
-=======
     masked_prototypes_path = None
     masks_path = None
     backgrounds_path = None
->>>>>>> 1ab66713
 
     eval_semantic = None
     eval_qualitative = None
@@ -128,63 +97,9 @@
             **self.model_kwargs
         )
 
-<<<<<<< HEAD
-        self.img_size = train_dataset.img_size
-        self.batch_size = (
-            cfg["training"]["batch_size"]
-            if cfg["training"]["batch_size"] < len(train_dataset)
-            else len(train_dataset)
-        )
-        self.n_workers = cfg["training"].get("n_workers", 4)
-        self.train_loader = DataLoader(
-            train_dataset,
-            batch_size=self.batch_size,
-            num_workers=self.n_workers,
-            shuffle=True,
-        )
-        self.val_loader = DataLoader(
-            val_dataset, batch_size=self.batch_size, num_workers=self.n_workers
-        )
-        self.print_and_log_info(
-            "Dataloaders instantiated with batch_size={} and n_workers={}".format(
-                self.batch_size, self.n_workers
-            )
-        )
-        self.seg_eval = getattr(train_dataset, "seg_eval", False)
-        self.instance_eval = getattr(train_dataset, "instance_eval", False)
-
-        self.n_batches = len(self.train_loader)
-        self.n_iterations, self.n_epoches = cfg["training"].get("n_iterations"), cfg[
-            "training"
-        ].get("n_epoches")
-        assert not (self.n_iterations is not None and self.n_epoches is not None)
-        if self.n_iterations is not None:
-            self.n_epoches = max(self.n_iterations // self.n_batches, 1)
-        else:
-            self.n_iterations = self.n_epoches * len(self.train_loader)
-
-        # Model
-        self.model_kwargs = cfg["model"]
-        self.model_name = self.model_kwargs["name"]
-        self.is_gmm = "gmm" in self.model_name
-        self.model = get_model(self.model_name)(
-            self.n_epoches, self.train_loader.dataset, **self.model_kwargs
-        ).to(self.device)
-
-        self.print_and_log_info(
-            "Using model {} with kwargs {}".format(self.model_name, self.model_kwargs)
-        )
-        self.print_and_log_info(
-            "Number of trainable parameters: {}".format(
-                f"{count_parameters(self.model):,}"
-            )
-        )
-        self.n_prototypes = self.model.n_prototypes
-=======
     def setup_model(self):
         """Initialize model architecture"""
         super().setup_model()
->>>>>>> 1ab66713
         self.n_backgrounds = getattr(self.model, "n_backgrounds", 0)
         self.n_objects = max(self.model.n_objects, 1)
         self.pred_class = getattr(self.model, "pred_class", False) or getattr(
@@ -204,14 +119,6 @@
         self.learn_backgrounds = getattr(self.model, "learn_backgrounds", False)
         self.learn_proba = getattr(self.model, "proba", False)
 
-<<<<<<< HEAD
-        # Optimizer
-        training = cfg.get("training", {})
-        opt_params = training.get("optimizer", {})
-        optimizer_name = training.get("optimizer_name", "adam")
-        cluster_kwargs = training.get("cluster_optimizer", {})
-        tsf_kwargs = training.get("transformer_optimizer", {})
-=======
     def setup_directories(self):
         super().setup_directories()
 
@@ -248,7 +155,6 @@
         tsf_kwargs = self.cfg["training"]["transformer_optimizer"] or {}
 
         # Create optimizer with multiple parameter groups
->>>>>>> 1ab66713
         self.optimizer = get_optimizer(optimizer_name)(
             [
                 dict(params=self.model.cluster_parameters(), **cluster_kwargs),
@@ -256,44 +162,11 @@
             ],
             **opt_params,
         )
-
         self.model.set_optimizer(self.optimizer)
 
         # Log optimizer configuration
         self.print_and_log_info(
-<<<<<<< HEAD
-            "Using optimizer {} with kwargs {}".format(optimizer_name, opt_params)
-        )
-        self.print_and_log_info("cluster kwargs {}".format(cluster_kwargs))
-        self.print_and_log_info("transformer kwargs {}".format(tsf_kwargs))
-
-        # Scheduler
-        scheduler_params = cfg["training"].get("scheduler", {})
-        scheduler_name = cfg["training"].get("scheduler_name", "constant_lr")
-        self.scheduler_update_range = scheduler_params.get("update_range", "epoch")
-        assert self.scheduler_update_range in ["epoch", "batch"]
-        if scheduler_name == "multi_step" and isinstance(
-            scheduler_params["milestones"][0], float
-        ):
-            n_tot = (
-                self.n_epoches
-                if self.scheduler_update_range == "epoch"
-                else self.n_iterations
-            )
-            scheduler_params["milestones"] = [
-                round(m * n_tot) for m in scheduler_params["milestones"]
-            ]
-        self.scheduler = get_scheduler(scheduler_name)(
-            self.optimizer, **scheduler_params
-        )
-        self.cur_lr = self.scheduler.get_last_lr()[0]
-        self.print_and_log_info(
-            "Using scheduler {} with parameters {}".format(
-                scheduler_name, scheduler_params
-            )
-=======
             f"Using optimizer {optimizer_name} with kwargs {opt_params}"
->>>>>>> 1ab66713
         )
         self.print_and_log_info(f"cluster kwargs {cluster_kwargs}")
         self.print_and_log_info(f"transformer kwargs {tsf_kwargs}")
@@ -425,21 +298,14 @@
         B = images.size(0)
         self.model.train()
         images = images.to(self.device)
-
-        if isinstance(masks, torch.Tensor) and masks.numel() > 0:
+        if masks != []:
             masks = masks.to(self.device)
         else:
             masks = None
-
         self.optimizer.zero_grad()
+
         loss, distances, class_prob = self.model(images, masks)
         loss[0].backward()
-
-        for param_group in self.optimizer.param_groups:
-            for param in param_group['params']:
-                if param.grad is not None:
-                    param.grad = param.grad.clone()
-
         self.optimizer.step()
 
         with torch.no_grad():
@@ -478,23 +344,12 @@
 
     @torch.no_grad()
     def save_masked_prototypes(self, cur_iter=None):
-<<<<<<< HEAD
-        prototypes = self.model.prototypes
-        masks = self.model.masks
-        for k in range(self.n_prototypes):
-            if cur_iter is not None:
-                convert_to_img(prototypes[k] * masks[k]).save(self.masked_prototypes_path / f"proto{k}" / f"{cur_iter}.jpg")
-            else:
-                img = torch.vstack([prototypes[k] * masks[k], masks[k]])
-                convert_to_img(img, with_alpha=True).save(self.masked_prototypes_path / f"prototype{k}.png")
-=======
         self.save_pred(
             cur_iter,
             pred_name="prototype",
             transform_fn=lambda proto, k: proto * self.model.masks[k],
             prefix="proto"
         )
->>>>>>> 1ab66713
 
     @torch.no_grad()
     def save_masks(self, cur_iter=None):
