--- conflicted
+++ resolved
@@ -41,36 +41,6 @@
     parent_model = None
 
     @use_seed()
-<<<<<<< HEAD
-    def __init__(
-        self, config_path, run_dir, parent_model=None, recluster=False, save=False
-    ):
-        self.config_path = coerce_to_path_and_check_exist(config_path)
-        self.run_dir = coerce_to_path_and_create_dir(run_dir)
-        self.logger = get_logger(self.run_dir, name="trainer")
-        self.save_img = save
-        self.print_and_log_info(
-            "Trainer initialisation: run directory is {}".format(run_dir)
-        )
-
-        shutil.copyfile(self.config_path, self.run_dir / self.config_path.name)
-        self.print_and_log_info(
-            "Config {} copied to run directory".format(self.config_path)
-        )
-
-        with open(self.config_path) as fp:
-            cfg = yaml.load(fp, Loader=yaml.FullLoader)
-
-        if torch.cuda.is_available():
-            type_device = "cuda"
-            nb_device = torch.cuda.device_count()
-        else:
-            type_device = "cpu"
-            nb_device = None
-        self.device = torch.device(type_device)
-        self.print_and_log_info(
-            "Using {} device, nb_device is {}".format(type_device, nb_device)
-=======
     def __init__(self, cfg, run_dir, save=False, *args, **kwargs):
         super().__init__(cfg, run_dir, save, *args, **kwargs)
 
@@ -83,7 +53,6 @@
         return get_model(self.model_name)(
             self.train_loader.dataset,
             **self.model_kwargs
->>>>>>> 1ab66713
         )
 
     def setup_directories(self):
