--- conflicted
+++ resolved
@@ -38,16 +38,9 @@
     def __init__(self, cfg, run_dir, save=False, *args, **kwargs):
         super().__init__(cfg, run_dir, save, *args, **kwargs)
 
-<<<<<<< HEAD
-        shutil.copyfile(self.config_path, self.run_dir / self.config_path.name)
-        self.print_and_log_info(
-            "Config {} copied to run directory".format(self.config_path)
-        )
-=======
     ######################
     #   SETUP METHODS    #
     ######################
->>>>>>> f888b12e
 
     def get_model(self):
         """Return model instance"""
@@ -252,17 +245,6 @@
             proportions = mask.sum(0).cpu().numpy() / B
             # argmin_idx = argmin_idx.cpu().numpy()
 
-<<<<<<< HEAD
-        self.train_metrics.update(
-            {
-                "time/img": (time.time() - start_time) / B,
-                "loss": loss.item(),
-            }
-        )
-        self.train_metrics.update(
-            {f"prop_clus{i}": p for i, p in enumerate(proportions)}
-        )
-=======
             self.train_metrics.update(
                 {
                     "time/img": (time.time() - start_time) / B,
@@ -276,7 +258,6 @@
     ######################
     #   SAVING METHODS   #
     ######################
->>>>>>> f888b12e
 
     def save_variances(self, cur_iter=None):
         self.save_pred(cur_iter, pred_name="variance", prefix="var", n_preds=self.n_prototypes)
