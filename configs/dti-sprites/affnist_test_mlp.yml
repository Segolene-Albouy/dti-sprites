--- conflicted
+++ resolved
@@ -30,15 +30,9 @@
   scheduler:
     name: multi_step
     gamma: 0.1
-<<<<<<< HEAD
-    milestones: [74]
-    update_range: epoch
-  n_epoches: 90
-=======
     milestones: [37]
     update_range: epoch
   n_epoches: 45
->>>>>>> 5b843841
   train_stat_interval: 200
   val_stat_interval: 400
   check_cluster_interval: 400
