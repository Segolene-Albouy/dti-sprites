dataset:
  name: dsprites_gray
model:
  name: dti_sprites
  n_sprites: 3
  n_backgrounds: 1
  n_objects: 5
  inject_noise: 0.4
  prototype:
    source: generator 
    generator: mlp
    data:
      freeze: [0, 0, 10]
      init: ["constant", "constant", "gaussian"]
      value: [0.9, 0.5, 0.]
      gaussian_weights_std: 7
  init_latent_linear: gaussian
<<<<<<< HEAD
=======
  encoder_name: resnet32
  with_pool: [4, 4]
>>>>>>> 5dd2effa
  transformation_sequence: identity_similarity
  transformation_sequence_bkg: color
  transformation_sequence_layer: color_position
  curriculum_learning: [20]
  curriculum_learning_bkg: False
  curriculum_learning_layer: False
  sprite_size: [28, 28]
  pred_occlusion: True
  estimate_minimum: True
  greedy_algo_iter: 3
  add_empty_sprite: True
  lambda_empty_sprite: 1.0e-4
  proba: True
  proba_weighting: tr_sprite
  proba_type: linear
  reassign_cluster: False
  bin_weight: 0.0
  freq_weight: 0.0
  empty_cluster_threshold: 0.1667
training:
  batch_size: 32
  n_workers: 4
  optimizer:
    name: adam
    lr: 1.0e-4
    transformer:
      weight_decay: 1.0e-6
  scheduler:
    name: multi_step
    gamma: [1, 0.1]
    milestones: [250, 500]
  n_epoches: 510
  train_stat_interval: 2000
  val_stat_interval: 4000
  check_cluster_interval: 100
  eval_with_bkg: True
  eval_semantic: True
<<<<<<< HEAD
  seed: 39804
  resume: 0926_dsprites-mlp-proba
=======
  seed: 21412
>>>>>>> 5dd2effa
  visualizer_port:
  pretrained: <|MERGE_RESOLUTION|>--- conflicted
+++ resolved
@@ -15,11 +15,8 @@
       value: [0.9, 0.5, 0.]
       gaussian_weights_std: 7
   init_latent_linear: gaussian
-<<<<<<< HEAD
-=======
   encoder_name: resnet32
   with_pool: [4, 4]
->>>>>>> 5dd2effa
   transformation_sequence: identity_similarity
   transformation_sequence_bkg: color
   transformation_sequence_layer: color_position
@@ -57,11 +54,6 @@
   check_cluster_interval: 100
   eval_with_bkg: True
   eval_semantic: True
-<<<<<<< HEAD
-  seed: 39804
-  resume: 0926_dsprites-mlp-proba
-=======
   seed: 21412
->>>>>>> 5dd2effa
   visualizer_port:
   pretrained: 