--- conflicted
+++ resolved
@@ -13,13 +13,8 @@
       freeze: [0, 0, 10]
       init: ["constant", "constant", "gaussian"]
       value: [0.9, 0.5, 0.]
-<<<<<<< HEAD
-  init_latent_linear: gaussian
-  inject_noise: 0.4
-=======
       gaussian_weights_std: 7
   init_latent_linear: gaussian
->>>>>>> 5dd2effa
   encoder_name: resnet32
   with_pool: [4, 4]
   transformation_sequence: identity_similarity
@@ -52,12 +47,7 @@
   check_cluster_interval: 100
   eval_with_bkg: True
   eval_semantic: True
-<<<<<<< HEAD
-  seed: 15678
-  resume: 0927_dsprites-mlp
-=======
   seed: 55912
->>>>>>> 5dd2effa
   visualizer_port:
   pretrained: 
   resume: 