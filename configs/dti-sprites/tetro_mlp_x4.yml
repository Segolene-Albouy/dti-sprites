--- conflicted
+++ resolved
@@ -10,6 +10,7 @@
     source: generator
     generator: mlp
     data:
+      freeze: [0, 0, 4]
       freeze: [0, 0, 4]
       init: ["constant", "constant", "gaussian"]
       value: [0.9, 0., 0.]
@@ -46,10 +47,6 @@
   check_cluster_interval: 50
   eval_with_bkg: True
   eval_semantic: True
-<<<<<<< HEAD
   seed: 90811
-=======
-  seed: 81864
->>>>>>> f2907159
   visualizer_port:
   resume: 0917_tetro-mlp-x4