dataset:
  name: clevr6
model:
  name: dti_sprites
  n_sprites: 6
  n_backgrounds: 1
  n_objects: 6
  inject_noise: 0.4
  prototype:
    source: data
    data:
      freeze: [0, 0, 40]
      init: ["constant", "mean", "gaussian"]
      value: [0.9, 0., 0.]
      gaussian_weights_std: 10
<<<<<<< HEAD
  init_bkg_linear: mean
  init_latent_linear: gaussian
  inject_noise: 0.4
=======
  init_latent_linear: gaussian
  init_bkg_linear: mean
>>>>>>> 19ed5f25
  encoder_name: resnet18
  with_pool: [2, 2]
  transformation_sequence: identity_projective
  transformation_sequence_bkg: color
  transformation_sequence_layer: color_position
  curriculum_learning: [150]
  curriculum_learning_bkg: False
  curriculum_learning_layer: False
  sprite_size: [40, 40]
  pred_occlusion: True
  estimate_minimum: True
  greedy_algo_iter: 3
  add_empty_sprite: True
  lambda_empty_sprite: 1.0e-4
training:
  batch_size: 32
  n_workers: 4
  optimizer:
    name: adam
    lr: 1.0e-4
    transformer:
      weight_decay: 1.0e-6
  scheduler:
    name: multi_step
    gamma: [1, 0.1]
    milestones: [250, 400]
  n_epoches: 450
  train_stat_interval: 1000
  val_stat_interval: 2000
  check_cluster_interval: 250
  eval_with_bkg: True
  eval_semantic: True
  seed: 4502
  visualizer_port:
  pretrained: 
  resume: <|MERGE_RESOLUTION|>--- conflicted
+++ resolved
@@ -13,14 +13,8 @@
       init: ["constant", "mean", "gaussian"]
       value: [0.9, 0., 0.]
       gaussian_weights_std: 10
-<<<<<<< HEAD
-  init_bkg_linear: mean
-  init_latent_linear: gaussian
-  inject_noise: 0.4
-=======
   init_latent_linear: gaussian
   init_bkg_linear: mean
->>>>>>> 19ed5f25
   encoder_name: resnet18
   with_pool: [2, 2]
   transformation_sequence: identity_projective
