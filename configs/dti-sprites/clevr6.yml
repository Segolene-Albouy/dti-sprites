dataset:
  name: clevr6
model:
  name: dti_sprites
  n_sprites: 6
  n_backgrounds: 1
  n_objects: 6
<<<<<<< HEAD
=======
  prototype:
    source: data
    data:
      freeze: [1, 1, 40]
      init: ["constant", "mean", "gaussian"]
      value: [0.9, 0., 0.]
      gaussian_weights_std: 10
>>>>>>> f2907159
  inject_noise: 0.4
  prototype:
    source: data
    data:
      freeze: [0, 0, 40]
      init: ["constant", "mean", "gaussian"]
      value: [0.9, 0., 0.]
      gaussian_weights_std: 10
  init_latent_linear: gaussian
  init_bkg_linear: mean
  encoder_name: resnet18
  with_pool: [2, 2]
  transformation_sequence: identity_projective
  transformation_sequence_bkg: color
  transformation_sequence_layer: color_position
  curriculum_learning: [150]
  curriculum_learning_bkg: False
  curriculum_learning_layer: False
  sprite_size: [40, 40]
  pred_occlusion: True
  estimate_minimum: True
  greedy_algo_iter: 3
  add_empty_sprite: True
  lambda_empty_sprite: 1.0e-4
training:
  batch_size: 32
  n_workers: 4
  optimizer:
    name: adam
    lr: 1.0e-4
    transformer:
      weight_decay: 1.0e-6
  scheduler:
    name: multi_step
    gamma: [1, 0.1]
    milestones: [250, 400]
  n_epoches: 450
  train_stat_interval: 1000
  val_stat_interval: 2000
  check_cluster_interval: 250
  eval_with_bkg: True
  eval_semantic: True
<<<<<<< HEAD
  seed: 45822
=======
  seed: 4502
>>>>>>> f2907159
  visualizer_port:
  pretrained: 
  resume: <|MERGE_RESOLUTION|>--- conflicted
+++ resolved
@@ -5,16 +5,6 @@
   n_sprites: 6
   n_backgrounds: 1
   n_objects: 6
-<<<<<<< HEAD
-=======
-  prototype:
-    source: data
-    data:
-      freeze: [1, 1, 40]
-      init: ["constant", "mean", "gaussian"]
-      value: [0.9, 0., 0.]
-      gaussian_weights_std: 10
->>>>>>> f2907159
   inject_noise: 0.4
   prototype:
     source: data
@@ -57,11 +47,7 @@
   check_cluster_interval: 250
   eval_with_bkg: True
   eval_semantic: True
-<<<<<<< HEAD
-  seed: 45822
-=======
   seed: 4502
->>>>>>> f2907159
   visualizer_port:
   pretrained: 
   resume: 