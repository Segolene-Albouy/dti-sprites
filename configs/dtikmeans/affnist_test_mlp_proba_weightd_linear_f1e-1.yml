--- conflicted
+++ resolved
@@ -34,9 +34,5 @@
   train_stat_interval: 200
   val_stat_interval: 400
   check_cluster_interval: 400
-<<<<<<< HEAD
-  seed: 5688
-=======
   seed: 40543
->>>>>>> f6592d1f
   visualizer_port: 