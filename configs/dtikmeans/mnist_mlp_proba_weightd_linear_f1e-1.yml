dataset:
  name: mnist
model:
  name: dtikmeans
  n_prototypes: 10
  prototype:
    source: generator
    generator: mlp
  encoder_name: resnet20
  color_channels: 1
  transformation_sequence: identity_affine_morpho_tps
  curriculum_learning: [10, 30, 40]
  grid_size: 4
  kernel_size: 7
  proba: True
  proba_weighting: diff 
  proba_type: linear
  reassign_cluster: False
  freq_weight: 0.1
  empty_cluster_threshold: 0.05
training:
  batch_size: 128
  optimizer:
    name: adam
    lr: 1.0e-3
    transformer:
      weight_decay: 1.0e-6
  scheduler:
    name: multi_step
    gamma: 0.1
    milestones: [70]
    update_range: epoch
  n_epoches: 80
  train_stat_interval: 25
  val_stat_interval: 50
  check_cluster_interval: 50
<<<<<<< HEAD
  seed: 91505
=======
  seed: 29180
>>>>>>> f6592d1f
  visualizer_port: <|MERGE_RESOLUTION|>--- conflicted
+++ resolved
@@ -34,9 +34,5 @@
   train_stat_interval: 25
   val_stat_interval: 50
   check_cluster_interval: 50
-<<<<<<< HEAD
-  seed: 91505
-=======
   seed: 29180
->>>>>>> f6592d1f
   visualizer_port: 