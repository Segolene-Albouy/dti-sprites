--- conflicted
+++ resolved
@@ -33,9 +33,5 @@
   train_stat_interval: 500
   val_stat_interval: 1000
   check_cluster_interval: 100
-<<<<<<< HEAD
-  seed: 19619
-=======
   seed: 11274
->>>>>>> f6592d1f
   visualizer_port: