--- conflicted
+++ resolved
@@ -2,13 +2,7 @@
 CURRENTDATE=`date +"%m%d"`
 dataset="$(sed -n 2p configs/$config | cut -f2 -d ':' | cut -c2-)"
 
-<<<<<<< HEAD
-#seed=$(shuf -i 1-100000 -n 1)
-#sed -i "s/seed:.*/seed: $seed/" configs/$config
-run_tag="${CURRENTDATE}_${tag}" #_$seed"
-=======
 seed=$(shuf -i 1-100000 -n 1)
 sed -i "s/seed:.*/seed: $seed/" configs/$config
 run_tag="${CURRENTDATE}_${tag}_${seed}"
->>>>>>> ae228a7b
 CUDA_VISIBLE_DEVICES=$cuda python -m src.sprites_trainer --tag $run_tag --config $config